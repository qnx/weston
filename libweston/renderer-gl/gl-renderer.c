--- conflicted
+++ resolved
@@ -433,14 +433,6 @@
 	wl_list_insert(&go->timeline_render_point_list, &trp->link);
 }
 
-<<<<<<< HEAD
-#if !defined(min)
-#define max(a, b) (((a) > (b)) ? (a) : (b))
-#define min(a, b) (((a) > (b)) ? (b) : (a))
-#endif
-
-=======
->>>>>>> f64d0b84
 /*
  * Compute the boundary vertices of the intersection of the global coordinate
  * aligned rectangle 'rect', and an arbitrary quadrilateral produced from
