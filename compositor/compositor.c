/*
 * Copyright © 2008 Kristian Høgsberg
 *
 * This program is free software; you can redistribute it and/or modify
 * it under the terms of the GNU General Public License as published by
 * the Free Software Foundation; either version 2 of the License, or
 * (at your option) any later version.
 *
 * This program is distributed in the hope that it will be useful,
 * but WITHOUT ANY WARRANTY; without even the implied warranty of
 * MERCHANTABILITY or FITNESS FOR A PARTICULAR PURPOSE.  See the
 * GNU General Public License for more details.
 *
 * You should have received a copy of the GNU General Public License
 * along with this program; if not, write to the Free Software Foundation,
 * Inc., 59 Temple Place - Suite 330, Boston, MA 02111-1307, USA.
 */

#define _GNU_SOURCE

#include "config.h"

#include <stdio.h>
#include <string.h>
#include <stdlib.h>
#include <stdint.h>
#include <limits.h>
#include <stdarg.h>
#include <sys/ioctl.h>
#include <fcntl.h>
#include <unistd.h>
#include <gdk-pixbuf/gdk-pixbuf.h>
#include <math.h>
#include <linux/input.h>

#include "wayland-server.h"
#include "compositor.h"

struct wlsc_switcher {
	struct wlsc_compositor *compositor;
	struct wlsc_surface *current;
	struct wl_listener listener;
};

/* The plan here is to generate a random anonymous socket name and
 * advertise that through a service on the session dbus.
 */
static const char *option_socket_name = NULL;
static const char *option_background = "background.jpg";
static const char *option_geometry = "1024x640";
static int option_connector = 0;

static const GOptionEntry option_entries[] = {
	{ "background", 'b', 0, G_OPTION_ARG_STRING,
	  &option_background, "Background image" },
	{ "connector", 'c', 0, G_OPTION_ARG_INT,
	  &option_connector, "KMS connector" },
	{ "geometry", 'g', 0, G_OPTION_ARG_STRING,
	  &option_geometry, "Geometry" },
	{ "socket", 's', 0, G_OPTION_ARG_STRING,
	  &option_socket_name, "Socket Name" },
	{ NULL }
};

static void
wlsc_matrix_init(struct wlsc_matrix *matrix)
{
	static const struct wlsc_matrix identity = {
		{ 1, 0, 0, 0,  0, 1, 0, 0,  0, 0, 1, 0,  0, 0, 0, 1 }
	};

	memcpy(matrix, &identity, sizeof identity);
}

static void
wlsc_matrix_multiply(struct wlsc_matrix *m, const struct wlsc_matrix *n)
{
	struct wlsc_matrix tmp;
	const GLfloat *row, *column;
	div_t d;
	int i, j;

	for (i = 0; i < 16; i++) {
		tmp.d[i] = 0;
		d = div(i, 4);
		row = m->d + d.quot * 4;
		column = n->d + d.rem;
		for (j = 0; j < 4; j++)
			tmp.d[i] += row[j] * column[j * 4];
	}
	memcpy(m, &tmp, sizeof tmp);
}

static void
wlsc_matrix_translate(struct wlsc_matrix *matrix, GLfloat x, GLfloat y, GLfloat z)
{
	struct wlsc_matrix translate = {
		{ 1, 0, 0, 0,  0, 1, 0, 0,  0, 0, 1, 0,  x, y, z, 1 }
	};

	wlsc_matrix_multiply(matrix, &translate);
}

static void
wlsc_matrix_scale(struct wlsc_matrix *matrix, GLfloat x, GLfloat y, GLfloat z)
{
	struct wlsc_matrix scale = {
		{ x, 0, 0, 0,  0, y, 0, 0,  0, 0, z, 0,  0, 0, 0, 1 }
	};

	wlsc_matrix_multiply(matrix, &scale);
}

static void
wlsc_matrix_transform(struct wlsc_matrix *matrix, struct wlsc_vector *v)
{
	int i, j;
	struct wlsc_vector t;

	for (i = 0; i < 4; i++) {
		t.f[i] = 0;
		for (j = 0; j < 4; j++)
			t.f[i] += v->f[j] * matrix->d[i + j * 4];
	}

	*v = t;
}

static struct wlsc_surface *
wlsc_surface_create(struct wlsc_compositor *compositor,
		    int32_t x, int32_t y, int32_t width, int32_t height)
{
	struct wlsc_surface *surface;

	surface = malloc(sizeof *surface);
	if (surface == NULL)
		return NULL;

	wl_list_init(&surface->surface.destroy_listener_list);
	wl_list_init(&surface->link);
	surface->map_type = WLSC_SURFACE_MAP_UNMAPPED;

	glGenTextures(1, &surface->texture);
	glBindTexture(GL_TEXTURE_2D, surface->texture);
	glTexParameteri(GL_TEXTURE_2D, GL_TEXTURE_WRAP_S, GL_CLAMP_TO_EDGE);
	glTexParameteri(GL_TEXTURE_2D, GL_TEXTURE_WRAP_T, GL_CLAMP_TO_EDGE);
	glTexParameteri(GL_TEXTURE_2D, GL_TEXTURE_MIN_FILTER, GL_LINEAR);
	glTexParameteri(GL_TEXTURE_2D, GL_TEXTURE_MAG_FILTER, GL_LINEAR);

	surface->compositor = compositor;
	surface->visual = NULL;
	surface->x = x;
	surface->y = y;
	surface->width = width;
	surface->height = height;
	wlsc_matrix_init(&surface->matrix);
	wlsc_matrix_scale(&surface->matrix, width, height, 1);
	wlsc_matrix_translate(&surface->matrix, x, y, 0);

	wlsc_matrix_init(&surface->matrix_inv);
	wlsc_matrix_translate(&surface->matrix_inv, -x, -y, 0);
	wlsc_matrix_scale(&surface->matrix_inv, 1.0 / width, 1.0 / height, 1);

	return surface;
}

void
wlsc_surface_damage_rectangle(struct wlsc_surface *surface,
			      int32_t x, int32_t y,
			      int32_t width, int32_t height)
{
	struct wlsc_compositor *compositor = surface->compositor;

	pixman_region32_union_rect(&compositor->damage_region,
				   &compositor->damage_region,
				   surface->x + x, surface->y + y,
				   width, height);
	wlsc_compositor_schedule_repaint(compositor);
}

void
wlsc_surface_damage(struct wlsc_surface *surface)
{
	wlsc_surface_damage_rectangle(surface, 0, 0,
				      surface->width, surface->height);
}

uint32_t
get_time(void)
{
	struct timeval tv;

	gettimeofday(&tv, NULL);

	return tv.tv_sec * 1000 + tv.tv_usec / 1000;
}

static void
destroy_surface(struct wl_resource *resource, struct wl_client *client)
{
	struct wlsc_surface *surface =
		container_of(resource, struct wlsc_surface, surface.resource);
	struct wl_listener *l, *next;
	uint32_t time;

	wlsc_surface_damage(surface);

	wl_list_remove(&surface->link);
	glDeleteTextures(1, &surface->texture);

	time = get_time();
	wl_list_for_each_safe(l, next,
			      &surface->surface.destroy_listener_list, link)
		l->func(l, &surface->surface, time);

	free(surface);
}

uint32_t *
wlsc_load_image(const char *filename, int width, int height)
{
	GdkPixbuf *pixbuf;
	GError *error = NULL;
	int stride, i, n_channels;
	unsigned char *pixels, *end, *argb_pixels, *s, *d;

	pixbuf = gdk_pixbuf_new_from_file_at_scale(filename,
						   width, height,
						   FALSE, &error);
	if (error != NULL) {
		fprintf(stderr, "failed to load image: %s\n", error->message);
		g_error_free(error);
		return NULL;
	}

	stride = gdk_pixbuf_get_rowstride(pixbuf);
	pixels = gdk_pixbuf_get_pixels(pixbuf);
	n_channels = gdk_pixbuf_get_n_channels(pixbuf);

	argb_pixels = malloc (height * width * 4);
	if (argb_pixels == NULL) {
		g_object_unref(pixbuf);
		return NULL;
	}

	if (n_channels == 4) {
		for (i = 0; i < height; i++) {
			s = pixels + i * stride;
			end = s + width * 4;
			d = argb_pixels + i * width * 4;
			while (s < end) {
				unsigned int t;

#define MULT(_d,c,a,t) \
	do { t = c * a + 0x7f; _d = ((t >> 8) + t) >> 8; } while (0)
				
				MULT(d[0], s[2], s[3], t);
				MULT(d[1], s[1], s[3], t);
				MULT(d[2], s[0], s[3], t);
				d[3] = s[3];
				s += 4;
				d += 4;
			}
		}
	} else if (n_channels == 3) {
		for (i = 0; i < height; i++) {
			s = pixels + i * stride;
			end = s + width * 3;
			d = argb_pixels + i * width * 4;
			while (s < end) {
				d[0] = s[2];
				d[1] = s[1];
				d[2] = s[0];
				d[3] = 0xff;
				s += 3;
				d += 4;
			}
		}
	}

	g_object_unref(pixbuf);

	return (uint32_t *) argb_pixels;
}

static void
wlsc_buffer_attach(struct wl_buffer *buffer, struct wl_surface *surface)
{
	struct wlsc_surface *es = (struct wlsc_surface *) surface;
	struct wlsc_compositor *ec = es->compositor;
	EGLImageKHR *image;

	if (buffer->attach) {
		buffer->attach(buffer, surface);
	} else {
		image = eglCreateImageKHR(ec->display, ec->context,
					  EGL_WAYLAND_BUFFER_WL,
					  buffer, NULL);

		glBindTexture(GL_TEXTURE_2D, es->texture);
		glEGLImageTargetTexture2DOES(GL_TEXTURE_2D, image);
		es->visual = buffer->visual;
		eglDestroyImageKHR(ec->display, image);
	}
}

static struct wl_buffer *
create_buffer_from_png(struct wlsc_compositor *ec,
		       const char *filename, int width, int height)
{
	uint32_t *pixels;
	struct wl_buffer *buffer;

	pixels = wlsc_load_image(filename, width, height);
	if(pixels == NULL)
	    return NULL;

	buffer = ec->create_buffer(ec, width, height, width * 4,
				   &ec->compositor.premultiplied_argb_visual,
				   pixels);

	free(pixels);

	return buffer;
}

static const struct {
	const char *filename;
	int hotspot_x, hotspot_y;
} pointer_images[] = {
	{ DATADIR "/wayland/bottom_left_corner.png",	 6, 30 },
	{ DATADIR "/wayland/bottom_right_corner.png",	28, 28 },
	{ DATADIR "/wayland/bottom_side.png",		16, 20 },
	{ DATADIR "/wayland/grabbing.png",		20, 17 },
	{ DATADIR "/wayland/left_ptr.png",		10,  5 },
	{ DATADIR "/wayland/left_side.png",		10, 20 },
	{ DATADIR "/wayland/right_side.png",		30, 19 },
	{ DATADIR "/wayland/top_left_corner.png",	 8,  8 },
	{ DATADIR "/wayland/top_right_corner.png",	26,  8 },
	{ DATADIR "/wayland/top_side.png",		18,  8 },
	{ DATADIR "/wayland/xterm.png",			15, 15 }
};

static void
create_pointer_images(struct wlsc_compositor *ec)
{
	int i, count;
	const int width = 32, height = 32;

	count = ARRAY_LENGTH(pointer_images);
	ec->pointer_buffers = malloc(count * sizeof *ec->pointer_buffers);
	for (i = 0; i < count; i++) {
		ec->pointer_buffers[i] =
			create_buffer_from_png(ec,
					       pointer_images[i].filename,
					       width, height);
	}
}

static struct wlsc_surface *
background_create(struct wlsc_output *output, const char *filename)
{
	struct wlsc_surface *background;
	struct wl_buffer *buffer;

	background = wlsc_surface_create(output->compositor,
					 output->x, output->y,
					 output->width, output->height);
	if (background == NULL)
		return NULL;

	buffer = create_buffer_from_png(output->compositor,
					filename,
					output->width, output->height);
	if (buffer == NULL) {
		free(background);
		return NULL;
	}

	wlsc_buffer_attach(buffer, &background->surface);

	return background;
}

static void
wlsc_surface_draw(struct wlsc_surface *es,
		  struct wlsc_output *output, pixman_region32_t *clip)
{
	struct wlsc_compositor *ec = es->compositor;
	GLfloat *v, inv_width, inv_height;
	unsigned int *p;
	pixman_region32_t repaint;
	pixman_box32_t *rectangles;
	int i, n;

	pixman_region32_init_rect(&repaint,
				  es->x, es->y, es->width, es->height);
	pixman_region32_intersect(&repaint, &repaint, clip);
	if (!pixman_region32_not_empty(&repaint))
		return;

	if (es->visual == &ec->compositor.argb_visual) {
		glBlendFunc(GL_SRC_ALPHA, GL_ONE_MINUS_SRC_ALPHA);
		glEnable(GL_BLEND);
	} else if (es->visual == &ec->compositor.premultiplied_argb_visual) {
		glBlendFunc(GL_ONE, GL_ONE_MINUS_SRC_ALPHA);
		glEnable(GL_BLEND);
	} else {
		glDisable(GL_BLEND);
	}

	rectangles = pixman_region32_rectangles(&repaint, &n);
	v = wl_array_add(&ec->vertices, n * 16 * sizeof *v);
	p = wl_array_add(&ec->indices, n * 6 * sizeof *p);
	inv_width = 1.0 / es->width;
	inv_height = 1.0 / es->height;
	for (i = 0; i < n; i++, v += 16, p += 6) {
		v[ 0] = rectangles[i].x1;
		v[ 1] = rectangles[i].y1;
		v[ 2] = (GLfloat) (rectangles[i].x1 - es->x) * inv_width;
		v[ 3] = (GLfloat) (rectangles[i].y1 - es->y) * inv_height;

		v[ 4] = rectangles[i].x1;
		v[ 5] = rectangles[i].y2;
		v[ 6] = v[ 2];
		v[ 7] = (GLfloat) (rectangles[i].y2 - es->y) * inv_height;

		v[ 8] = rectangles[i].x2;
		v[ 9] = rectangles[i].y1;
		v[10] = (GLfloat) (rectangles[i].x2 - es->x) * inv_width;
		v[11] = v[ 3];

		v[12] = rectangles[i].x2;
		v[13] = rectangles[i].y2;
		v[14] = v[10];
		v[15] = v[ 7];

		p[0] = i * 4 + 0;
		p[1] = i * 4 + 1;
		p[2] = i * 4 + 2;
		p[3] = i * 4 + 2;
		p[4] = i * 4 + 1;
		p[5] = i * 4 + 3;
	}

	glBindTexture(GL_TEXTURE_2D, es->texture);
	v = ec->vertices.data;
	glVertexAttribPointer(0, 2, GL_FLOAT, GL_FALSE, 4 * sizeof *v, &v[0]);
	glVertexAttribPointer(1, 2, GL_FLOAT, GL_FALSE, 4 * sizeof *v, &v[2]);
	glEnableVertexAttribArray(0);
	glEnableVertexAttribArray(1);
	glDrawElements(GL_TRIANGLES, n * 6, GL_UNSIGNED_INT, ec->indices.data);

	ec->vertices.size = 0;
	ec->indices.size = 0;
	pixman_region32_fini(&repaint);
}

static void
wlsc_surface_raise(struct wlsc_surface *surface)
{
	struct wlsc_compositor *compositor = surface->compositor;

	wl_list_remove(&surface->link);
	wl_list_insert(&compositor->surface_list, &surface->link);
}

void
wlsc_surface_update_matrix(struct wlsc_surface *es)
{
	wlsc_matrix_init(&es->matrix);
	wlsc_matrix_scale(&es->matrix, es->width, es->height, 1);
	wlsc_matrix_translate(&es->matrix, es->x, es->y, 0);

	wlsc_matrix_init(&es->matrix_inv);
	wlsc_matrix_translate(&es->matrix_inv, -es->x, -es->y, 0);
	wlsc_matrix_scale(&es->matrix_inv,
			  1.0 / es->width, 1.0 / es->height, 1);
}

void
wlsc_output_finish_frame(struct wlsc_output *output, int msecs)
{
	struct wlsc_compositor *compositor = output->compositor;
	struct wlsc_surface *es;

	wl_list_for_each(es, &compositor->surface_list, link) {
		if (es->output == output) {
			wl_display_post_frame(compositor->wl_display,
					      &es->surface, msecs);
		}
	}

	output->finished = 1;

	wl_event_source_timer_update(compositor->timer_source, 5);
	compositor->repaint_on_timeout = 1;
}

static void
wlsc_output_repaint(struct wlsc_output *output)
{
	struct wlsc_compositor *ec = output->compositor;
	struct wlsc_surface *es;
	struct wlsc_input_device *eid;
	pixman_region32_t new_damage, total_damage, repaint;

	output->prepare_render(output);

	glViewport(0, 0, output->width, output->height);

	glUniformMatrix4fv(ec->proj_uniform, 1, GL_FALSE, output->matrix.d);
	glUniform1i(ec->tex_uniform, 0);

	pixman_region32_init(&new_damage);
	pixman_region32_init(&total_damage);
	pixman_region32_intersect_rect(&new_damage,
				       &ec->damage_region,
				       output->x, output->y,
				       output->width, output->height);
	pixman_region32_subtract(&ec->damage_region,
				 &ec->damage_region, &new_damage);
	pixman_region32_union(&total_damage, &new_damage,
			      &output->previous_damage_region);
	pixman_region32_copy(&output->previous_damage_region, &new_damage);

	es = container_of(ec->surface_list.next, struct wlsc_surface, link);
	if (es->map_type == WLSC_SURFACE_MAP_FULLSCREEN &&
	    es->fullscreen_output == output) {
		if (es->width < output->width || es->height < output->height)
			glClear(GL_COLOR_BUFFER_BIT);
		wlsc_surface_draw(es, output, &total_damage);
	} else {
		wl_list_for_each(es, &ec->surface_list, link) {
			if (es->visual != &ec->compositor.rgb_visual)
				continue;

			pixman_region32_init_rect(&repaint,
						  es->x, es->y,
						  es->width, es->height);
			wlsc_surface_draw(es, output, &total_damage);
			pixman_region32_subtract(&total_damage,
						 &total_damage, &repaint);
		}

		if (output->background)
			wlsc_surface_draw(output->background,
					  output, &total_damage);
		else
			glClear(GL_COLOR_BUFFER_BIT);

		wl_list_for_each_reverse(es, &ec->surface_list, link) {
			if (ec->switcher &&
			    ec->switcher->current == es)
				continue;

			if (es->visual == &ec->compositor.rgb_visual) {
				pixman_region32_union_rect(&total_damage,
							   &total_damage,
							   es->x, es->y,
							   es->width, es->height);
				continue;
			}

			wlsc_surface_draw(es, output, &total_damage);
		}
	}

	if (ec->switcher)
		wlsc_surface_draw(ec->switcher->current,
				  output, &total_damage);

	if (ec->focus)
		wl_list_for_each(eid, &ec->input_device_list, link)
			wlsc_surface_draw(eid->sprite, output, &total_damage);
}

static void
repaint(void *data)
{
	struct wlsc_compositor *ec = data;
	struct wlsc_output *output;
	int repainted_all_outputs = 1;

	wl_list_for_each(output, &ec->output_list, link) {
		if (!output->repaint_needed)
			continue;

		if (!output->finished) {
			repainted_all_outputs = 0;
			continue;
		}

		wlsc_output_repaint(output);
		output->finished = 0;
		output->present(output);

<<<<<<< HEAD
	ec->repaint_needed = 0;
	ec->present(ec);
=======
		output->repaint_needed = 0;
	}

	if (repainted_all_outputs)
		ec->repaint_on_timeout = 0;
	else
		wl_event_source_timer_update(ec->timer_source, 1);
>>>>>>> ec4d342a
}

void
wlsc_compositor_schedule_repaint(struct wlsc_compositor *compositor)
{
	struct wlsc_output *output;

	wl_list_for_each(output, &compositor->output_list, link)
		output->repaint_needed = 1;

	if (compositor->repaint_on_timeout)
		return;

	wl_event_source_timer_update(compositor->timer_source, 1);
	compositor->repaint_on_timeout = 1;
}

static void
surface_destroy(struct wl_client *client,
		struct wl_surface *surface)
{
	wl_resource_destroy(&surface->resource, client);
}

void
wlsc_surface_assign_output(struct wlsc_surface *es)
{
	struct wlsc_compositor *ec = es->compositor;
	struct wlsc_output *output;

	struct wlsc_output *tmp = es->output;
	es->output = NULL;

	wl_list_for_each(output, &ec->output_list, link) {
		if (output->x < es->x && es->x < output->x + output->width &&
		    output->y < es->y && es->y < output->y + output->height) {
			if (output != tmp)
				printf("assiging surface %p to output %p\n",
				       es, output);
			es->output = output;
		}
	}
	
	if (es->output == NULL) {
		printf("no output found\n");
		es->output = container_of(ec->output_list.next,
					  struct wlsc_output, link);
	}
}

static void
surface_attach(struct wl_client *client,
	       struct wl_surface *surface, struct wl_buffer *buffer,
	       int32_t x, int32_t y)
{
	struct wlsc_surface *es = (struct wlsc_surface *) surface;

	/* FIXME: This damages the entire old surface, but we should
	 * really just damage the part that's no longer covered by the
	 * surface.  Anything covered by the new surface will be
	 * damaged by the client. */
	wlsc_surface_damage(es);

	wlsc_buffer_attach(buffer, surface);

	es->buffer = buffer;
	es->x += x;
	es->y += y;
	es->width = buffer->width;
	es->height = buffer->height;
	if (x != 0 || y != 0)
		wlsc_surface_assign_output(es);
	wlsc_surface_update_matrix(es);
}

static void
surface_map_toplevel(struct wl_client *client,
		     struct wl_surface *surface)
{
	struct wlsc_surface *es = (struct wlsc_surface *) surface;
	struct wlsc_compositor *ec = es->compositor;

	switch (es->map_type) {
	case WLSC_SURFACE_MAP_UNMAPPED:
		es->x = 10 + random() % 400;
		es->y = 10 + random() % 400;
		wlsc_surface_update_matrix(es);
		/* assign to first output */
		es->output = container_of(ec->output_list.next,
					  struct wlsc_output, link);
		wl_list_insert(&es->compositor->surface_list, &es->link);
		break;
	case WLSC_SURFACE_MAP_TOPLEVEL:
		return;
	case WLSC_SURFACE_MAP_FULLSCREEN:
		es->fullscreen_output = NULL;
		es->x = es->saved_x;
		es->y = es->saved_y;
		wlsc_surface_update_matrix(es);
		break;
	default:
		break;
	}

	wlsc_surface_damage(es);
	es->map_type = WLSC_SURFACE_MAP_TOPLEVEL;
}

static void
surface_map_transient(struct wl_client *client,
		      struct wl_surface *surface, struct wl_surface *parent,
		      int x, int y, uint32_t flags)
{
	struct wlsc_surface *es = (struct wlsc_surface *) surface;
	struct wlsc_surface *pes = (struct wlsc_surface *) parent;

	switch (es->map_type) {
	case WLSC_SURFACE_MAP_UNMAPPED:
		wl_list_insert(&es->compositor->surface_list, &es->link);
		/* assign to parents output  */
		es->output = pes->output;
		break;
	case WLSC_SURFACE_MAP_FULLSCREEN:
		es->fullscreen_output = NULL;
		break;
	default:
		break;
	}

	es->x = pes->x + x;
	es->y = pes->y + y;

	wlsc_surface_update_matrix(es);
	wlsc_surface_damage(es);
	es->map_type = WLSC_SURFACE_MAP_TRANSIENT;
}

static void
surface_map_fullscreen(struct wl_client *client, struct wl_surface *surface)
{
	struct wlsc_surface *es = (struct wlsc_surface *) surface;
	struct wlsc_output *output;

	/* FIXME: Fullscreen on first output */
	/* FIXME: Handle output going away */
	output = container_of(es->compositor->output_list.next,
			      struct wlsc_output, link);

	switch (es->map_type) {
	case WLSC_SURFACE_MAP_UNMAPPED:
		es->x = 10 + random() % 400;
		es->y = 10 + random() % 400;
		/* assign to first output */
		es->output = output;
		wl_list_insert(&es->compositor->surface_list, &es->link);
		break;
	case WLSC_SURFACE_MAP_FULLSCREEN:
		return;
	default:
		break;
	}

	es->saved_x = es->x;
	es->saved_y = es->y;
	es->x = (output->width - es->width) / 2;
	es->y = (output->height - es->height) / 2;
	es->fullscreen_output = output;
	wlsc_surface_update_matrix(es);
	wlsc_surface_damage(es);
	es->map_type = WLSC_SURFACE_MAP_FULLSCREEN;
}

static void
surface_damage(struct wl_client *client,
	       struct wl_surface *surface,
	       int32_t x, int32_t y, int32_t width, int32_t height)
{
	struct wlsc_surface *es = (struct wlsc_surface *) surface;

	es->buffer->damage(es->buffer, surface, x, y, width, height);

	wlsc_surface_damage_rectangle(es, x, y, width, height);
}

const static struct wl_surface_interface surface_interface = {
	surface_destroy,
	surface_attach,
	surface_map_toplevel,
	surface_map_transient,
	surface_map_fullscreen,
	surface_damage
};

static void
wlsc_input_device_attach(struct wlsc_input_device *device,
			 struct wl_buffer *buffer, int x, int y)
{
	wlsc_surface_damage(device->sprite);

	wlsc_buffer_attach(buffer, &device->sprite->surface);
	device->hotspot_x = x;
	device->hotspot_y = y;

	device->sprite->x = device->input_device.x - device->hotspot_x;
	device->sprite->y = device->input_device.y - device->hotspot_y;
	device->sprite->width = buffer->width;
	device->sprite->height = buffer->height;
	wlsc_surface_update_matrix(device->sprite);

	wlsc_surface_damage(device->sprite);
}


void
wlsc_input_device_set_pointer_image(struct wlsc_input_device *device,
				    enum wlsc_pointer_type type)
{
	struct wlsc_compositor *compositor =
		(struct wlsc_compositor *) device->input_device.compositor;

	wlsc_input_device_attach(device,
				 compositor->pointer_buffers[type],
				 pointer_images[type].hotspot_x,
				 pointer_images[type].hotspot_y);
}

static void
compositor_create_surface(struct wl_client *client,
			  struct wl_compositor *compositor, uint32_t id)
{
	struct wlsc_compositor *ec = (struct wlsc_compositor *) compositor;
	struct wlsc_surface *surface;

	surface = wlsc_surface_create(ec, 0, 0, 0, 0);
	if (surface == NULL) {
		wl_client_post_no_memory(client);
		return;
	}

	surface->surface.resource.destroy = destroy_surface;

	surface->surface.resource.object.id = id;
	surface->surface.resource.object.interface = &wl_surface_interface;
	surface->surface.resource.object.implementation =
		(void (**)(void)) &surface_interface;
	surface->surface.client = client;

	wl_client_add_resource(client, &surface->surface.resource);
}

const static struct wl_compositor_interface compositor_interface = {
	compositor_create_surface,
};

static void
wlsc_surface_transform(struct wlsc_surface *surface,
		       int32_t x, int32_t y, int32_t *sx, int32_t *sy)
{
	struct wlsc_vector v = { { x, y, 0, 1 } };

	wlsc_matrix_transform(&surface->matrix_inv, &v);
	*sx = v.f[0] * surface->width;
	*sy = v.f[1] * surface->height;
}

struct wlsc_surface *
pick_surface(struct wl_input_device *device, int32_t *sx, int32_t *sy)
{
	struct wlsc_compositor *ec =
		(struct wlsc_compositor *) device->compositor;
	struct wlsc_surface *es;

	wl_list_for_each(es, &ec->surface_list, link) {
		wlsc_surface_transform(es, device->x, device->y, sx, sy);
		if (0 <= *sx && *sx < es->width &&
		    0 <= *sy && *sy < es->height)
			return es;
	}

	return NULL;
}


static void
motion_grab_motion(struct wl_grab *grab,
		   uint32_t time, int32_t x, int32_t y)
{
	struct wlsc_input_device *device =
		(struct wlsc_input_device *) grab->input_device;
	struct wlsc_surface *es =
		(struct wlsc_surface *) device->input_device.pointer_focus;
	int32_t sx, sy;

	wlsc_surface_transform(es, x, y, &sx, &sy);
	wl_client_post_event(es->surface.client,
			     &device->input_device.object,
			     WL_INPUT_DEVICE_MOTION,
			     time, x, y, sx, sy);
}

static void
motion_grab_button(struct wl_grab *grab,
		   uint32_t time, int32_t button, int32_t state)
{
	wl_client_post_event(grab->input_device->pointer_focus->client,
			     &grab->input_device->object,
			     WL_INPUT_DEVICE_BUTTON,
			     time, button, state);
}

static void
motion_grab_end(struct wl_grab *grab, uint32_t time)
{
}

static const struct wl_grab_interface motion_grab_interface = {
	motion_grab_motion,
	motion_grab_button,
	motion_grab_end
};

void
notify_motion(struct wl_input_device *device, uint32_t time, int x, int y)
{
	struct wlsc_surface *es;
	struct wlsc_compositor *ec =
		(struct wlsc_compositor *) device->compositor;
	struct wlsc_output *output;
	const struct wl_grab_interface *interface;
	struct wlsc_input_device *wd = (struct wlsc_input_device *) device;
	int32_t sx, sy;
	int x_valid = 0, y_valid = 0;
	int min_x = INT_MAX, min_y = INT_MAX, max_x = INT_MIN, max_y = INT_MIN;

	wl_list_for_each(output, &ec->output_list, link) {
		if (output->x <= x && x <= output->x + output->width)
			x_valid = 1;

		if (output->y <= y && y <= output->y + output->height)
			y_valid = 1;

		/* FIXME: calculate this only on output addition/deletion */
		if (output->x < min_x)
			min_x = output->x;
		if (output->y < min_y)
			min_y = output->y;

		if (output->x + output->width > max_x)
			max_x = output->x + output->width;
		if (output->y + output->height > max_y)
			max_y = output->y + output->height;
	}
	
	if (!x_valid) {
		if (x < min_x)
			x = min_x;
		else if (x >= max_x)
			x = max_x;
	}
	if (!y_valid) {
		if (y < min_y)
			y = min_y;
		else  if (y >= max_y)
			y = max_y;
	}

	device->x = x;
	device->y = y;

	if (device->grab) {
		interface = device->grab->interface;
		interface->motion(device->grab, time, x, y);
	} else {
		es = pick_surface(device, &sx, &sy);
		wl_input_device_set_pointer_focus(device,
						  &es->surface,
						  time, x, y, sx, sy);
		if (es)
			wl_client_post_event(es->surface.client,
					     &device->object,
					     WL_INPUT_DEVICE_MOTION,
					     time, x, y, sx, sy);
	}

	wlsc_surface_damage(wd->sprite);

	wd->sprite->x = device->x - wd->hotspot_x;
	wd->sprite->y = device->y - wd->hotspot_y;
	wlsc_surface_update_matrix(wd->sprite);

	wlsc_surface_damage(wd->sprite);
}

static void
wlsc_surface_activate(struct wlsc_surface *surface,
		      struct wlsc_input_device *device, uint32_t time)
{
	wlsc_surface_raise(surface);
	if (device->selection)
		wlsc_selection_set_focus(device->selection,
					 &surface->surface, time);

	wl_input_device_set_keyboard_focus(&device->input_device,
					   &surface->surface,
					   time);
}

void
notify_button(struct wl_input_device *device,
	      uint32_t time, int32_t button, int32_t state)
{
	struct wlsc_input_device *wd = (struct wlsc_input_device *) device;
	struct wlsc_surface *surface;
	struct wlsc_compositor *compositor =
		(struct wlsc_compositor *) device->compositor;

	surface = (struct wlsc_surface *) device->pointer_focus;
	uint32_t edges = 0;
	int32_t x, y;

	if (state && surface && device->grab == NULL) {
		wlsc_surface_activate(surface, wd, time);
		wl_input_device_start_grab(device,
					   &device->motion_grab,
					   button, time);
	}

	if (state && surface && button == BTN_LEFT &&
	    (wd->modifier_state & MODIFIER_SUPER))
		shell_move(NULL,
			   (struct wl_shell *) &compositor->shell,
			   &surface->surface, device, time);
	else if (state && surface && button == BTN_MIDDLE &&
		 (wd->modifier_state & MODIFIER_SUPER)) {

		x = device->grab_x - surface->x;
		y = device->grab_y - surface->y;

		if (x < surface->width / 3)
			edges |= WL_SHELL_RESIZE_LEFT;
		else if (x < 2 * surface->width / 3)
			edges |= 0;
		else
			edges |= WL_SHELL_RESIZE_RIGHT;

		if (y < surface->height / 3)
			edges |= WL_SHELL_RESIZE_TOP;
		else if (y < 2 * surface->height / 3)
			edges |= 0;
		else
			edges |= WL_SHELL_RESIZE_BOTTOM;

		shell_resize(NULL,
			     (struct wl_shell *) &compositor->shell,
			     &surface->surface, device, time, edges);
	}

	if (device->grab)
		device->grab->interface->button(device->grab, time,
						button, state);

	if (!state && device->grab && device->grab_button == button)
		wl_input_device_end_grab(device, time);
}

static void
wlsc_switcher_next(struct wlsc_switcher *switcher)
{
	struct wl_list *l;

	wlsc_surface_damage(switcher->current);
	l = switcher->current->link.next;
	if (l == &switcher->compositor->surface_list)
		l = switcher->compositor->surface_list.next;
	switcher->current = container_of(l, struct wlsc_surface, link);
	wl_list_remove(&switcher->listener.link);
	wl_list_insert(switcher->current->surface.destroy_listener_list.prev,
		       &switcher->listener.link);
	wlsc_surface_damage(switcher->current);
}

static void
switcher_handle_surface_destroy(struct wl_listener *listener,
				struct wl_surface *surface, uint32_t time)
{
	struct wlsc_switcher *switcher =
		container_of(listener, struct wlsc_switcher, listener);

	wlsc_switcher_next(switcher);
}

static struct wlsc_switcher *
wlsc_switcher_create(struct wlsc_compositor *compositor)
{
	struct wlsc_switcher *switcher;

	switcher = malloc(sizeof *switcher);
	switcher->compositor = compositor;
	switcher->current = container_of(compositor->surface_list.next,
					 struct wlsc_surface, link);
	switcher->listener.func = switcher_handle_surface_destroy;
	wl_list_init(&switcher->listener.link);

	return switcher;
}

static void
wlsc_switcher_destroy(struct wlsc_switcher *switcher)
{
	wl_list_remove(&switcher->listener.link);
	free(switcher);
}

static void
switcher_next_binding(struct wlsc_input_device *device,
		      uint32_t time, uint32_t key, uint32_t state, void *data)
{
	struct wlsc_compositor *compositor = data;

	if (!state)
		return;
	if (wl_list_empty(&compositor->surface_list))
		return;
	if (compositor->switcher == NULL)
		compositor->switcher = wlsc_switcher_create(compositor);

	wlsc_switcher_next(compositor->switcher);
}

static void
switcher_terminate_binding(struct wlsc_input_device *device,
			   uint32_t time, uint32_t key, uint32_t state,
			   void *data)
{
	struct wlsc_compositor *compositor = data;

	if (compositor->switcher && !state) {
		wlsc_surface_activate(compositor->switcher->current,
				      device, time);
		wlsc_switcher_destroy(compositor->switcher);
		compositor->switcher = NULL;
		compositor->overlay_surface = NULL;
	}
}

struct wlsc_binding {
	uint32_t key;
	uint32_t modifier;
	wlsc_binding_handler_t handler;
	void *data;
	struct wl_list link;
};

static void
terminate_binding(struct wlsc_input_device *device,
		  uint32_t time, uint32_t key, uint32_t state, void *data)
{
	struct wlsc_compositor *compositor = data;

	wl_display_terminate(compositor->wl_display);
}

struct wlsc_binding *
wlsc_compositor_add_binding(struct wlsc_compositor *compositor,
			    uint32_t key, uint32_t modifier,
			    wlsc_binding_handler_t handler, void *data)
{
	struct wlsc_binding *binding;

	binding = malloc(sizeof *binding);
	if (binding == NULL)
		return NULL;

	binding->key = key;
	binding->modifier = modifier;
	binding->handler = handler;
	binding->data = data;
	wl_list_insert(compositor->binding_list.prev, &binding->link);

	return binding;
}

void
wlsc_binding_destroy(struct wlsc_binding *binding)
{
	wl_list_remove(&binding->link);
	free(binding);
}

void
notify_key(struct wl_input_device *device,
	   uint32_t time, uint32_t key, uint32_t state)
{
	struct wlsc_input_device *wd = (struct wlsc_input_device *) device;
	struct wlsc_compositor *compositor =
		(struct wlsc_compositor *) device->compositor;
	uint32_t *k, *end;
	uint32_t modifier;
	struct wlsc_binding *b;

	wl_list_for_each(b, &compositor->binding_list, link) {
		if (b->key == key &&
		    b->modifier == wd->modifier_state && state) {
			b->handler(wd, time, key, state, b->data);
			break;
		}
	}

	switch (key) {
	case KEY_LEFTCTRL:
	case KEY_RIGHTCTRL:
		modifier = MODIFIER_CTRL;
		break;

	case KEY_LEFTALT:
	case KEY_RIGHTALT:
		modifier = MODIFIER_ALT;
		break;

	case KEY_LEFTMETA:
	case KEY_RIGHTMETA:
		modifier = MODIFIER_SUPER;
		break;

	default:
		modifier = 0;
		break;
	}

	if (state)
		wd->modifier_state |= modifier;
	else
		wd->modifier_state &= ~modifier;

	end = device->keys.data + device->keys.size;
	for (k = device->keys.data; k < end; k++) {
		if (*k == key)
			*k = *--end;
	}
	device->keys.size = (void *) end - device->keys.data;
	if (state) {
		k = wl_array_add(&device->keys, sizeof *k);
		*k = key;
	}

	if (device->keyboard_focus != NULL)
		wl_client_post_event(device->keyboard_focus->client,
				     &device->object,
				     WL_INPUT_DEVICE_KEY, time, key, state);
}

void
notify_pointer_focus(struct wl_input_device *device,
		     uint32_t time, struct wlsc_output *output,
		     int32_t x, int32_t y)
{
	struct wlsc_input_device *wd = (struct wlsc_input_device *) device;
	struct wlsc_compositor *compositor =
		(struct wlsc_compositor *) device->compositor;
	struct wlsc_surface *es;
	int32_t sx, sy;

	if (output) {
		device->x = x;
		device->y = y;
		es = pick_surface(device, &sx, &sy);
		wl_input_device_set_pointer_focus(device,
						  &es->surface,
						  time, x, y, sx, sy);

		compositor->focus = 1;

		wd->sprite->x = device->x - wd->hotspot_x;
		wd->sprite->y = device->y - wd->hotspot_y;
		wlsc_surface_update_matrix(wd->sprite);
	} else {
		wl_input_device_set_pointer_focus(device, NULL,
						  time, 0, 0, 0, 0);
		compositor->focus = 0;
	}

	wlsc_surface_damage(wd->sprite);
}

void
notify_keyboard_focus(struct wl_input_device *device,
		      uint32_t time, struct wlsc_output *output,
		      struct wl_array *keys)
{
	struct wlsc_input_device *wd =
		(struct wlsc_input_device *) device;
	struct wlsc_compositor *compositor =
		(struct wlsc_compositor *) device->compositor;
	struct wlsc_surface *es;

	if (!wl_list_empty(&compositor->surface_list))
		es = container_of(compositor->surface_list.next,
				  struct wlsc_surface, link);
	else
		es = NULL;

	if (output) {
		wl_array_copy(&wd->input_device.keys, keys);
		wl_input_device_set_keyboard_focus(&wd->input_device,
						   &es->surface, time);
	} else {
		wl_input_device_set_keyboard_focus(&wd->input_device,
						   NULL, time);
	}
}


static void
input_device_attach(struct wl_client *client,
		    struct wl_input_device *device_base,
		    uint32_t time,
		    struct wl_buffer *buffer, int32_t x, int32_t y)
{
	struct wlsc_input_device *device =
		(struct wlsc_input_device *) device_base;

	if (time < device->input_device.pointer_focus_time)
		return;
	if (device->input_device.pointer_focus == NULL)
		return;
	if (device->input_device.pointer_focus->client != client)
		return;

	if (buffer == NULL) {
		wlsc_input_device_set_pointer_image(device,
						    WLSC_POINTER_LEFT_PTR);
		return;
	}

	wlsc_input_device_attach(device, buffer, x, y);
}

const static struct wl_input_device_interface input_device_interface = {
	input_device_attach,
};

void
wlsc_input_device_init(struct wlsc_input_device *device,
		       struct wlsc_compositor *ec)
{
	wl_input_device_init(&device->input_device, &ec->compositor);

	device->input_device.object.interface = &wl_input_device_interface;
	device->input_device.object.implementation =
		(void (**)(void)) &input_device_interface;
	wl_display_add_object(ec->wl_display, &device->input_device.object);
	wl_display_add_global(ec->wl_display, &device->input_device.object, NULL);

	device->sprite = wlsc_surface_create(ec,
					     device->input_device.x,
					     device->input_device.y, 32, 32);
	device->hotspot_x = 16;
	device->hotspot_y = 16;

	device->input_device.motion_grab.interface = &motion_grab_interface;

	wl_list_insert(ec->input_device_list.prev, &device->link);

	wlsc_input_device_set_pointer_image(device, WLSC_POINTER_LEFT_PTR);
}

static void
wlsc_output_post_geometry(struct wl_client *client, struct wl_object *global)
{
	struct wlsc_output *output =
		container_of(global, struct wlsc_output, object);

	wl_client_post_event(client, global,
			     WL_OUTPUT_GEOMETRY,
			     output->x, output->y,
			     output->width, output->height);
}

static const char vertex_shader[] =
	"uniform mat4 proj;\n"
	"attribute vec2 position;\n"
	"attribute vec2 texcoord;\n"
	"varying vec2 v_texcoord;\n"
	"void main()\n"
	"{\n"
	"   gl_Position = proj * vec4(position, 0.0, 1.0);\n"
	"   v_texcoord = texcoord;\n"
	"}\n";

static const char fragment_shader[] =
	"precision mediump float;\n"
	"varying vec2 v_texcoord;\n"
	"uniform sampler2D tex;\n"
	"void main()\n"
	"{\n"
	"   gl_FragColor = texture2D(tex, v_texcoord)\n;"
	"}\n";

static int
init_shaders(struct wlsc_compositor *ec)
{
	GLuint v, f, program;
	const char *p;
	char msg[512];
	GLint status;

	p = vertex_shader;
	v = glCreateShader(GL_VERTEX_SHADER);
	glShaderSource(v, 1, &p, NULL);
	glCompileShader(v);
	glGetShaderiv(v, GL_COMPILE_STATUS, &status);
	if (!status) {
		glGetShaderInfoLog(v, sizeof msg, NULL, msg);
		fprintf(stderr, "vertex shader info: %s\n", msg);
		return -1;
	}

	p = fragment_shader;
	f = glCreateShader(GL_FRAGMENT_SHADER);
	glShaderSource(f, 1, &p, NULL);
	glCompileShader(f);
	glGetShaderiv(f, GL_COMPILE_STATUS, &status);
	if (!status) {
		glGetShaderInfoLog(f, sizeof msg, NULL, msg);
		fprintf(stderr, "fragment shader info: %s\n", msg);
		return -1;
	}

	program = glCreateProgram();
	glAttachShader(program, v);
	glAttachShader(program, f);
	glBindAttribLocation(program, 0, "position");
	glBindAttribLocation(program, 1, "texcoord");

	glLinkProgram(program);
	glGetProgramiv(program, GL_LINK_STATUS, &status);
	if (!status) {
		glGetProgramInfoLog(program, sizeof msg, NULL, msg);
		fprintf(stderr, "link info: %s\n", msg);
		return -1;
	}

	glUseProgram(program);
	ec->proj_uniform = glGetUniformLocation(program, "proj");
	ec->tex_uniform = glGetUniformLocation(program, "tex");

	return 0;
}

void
wlsc_output_destroy(struct wlsc_output *output)
{
	destroy_surface(&output->background->surface.resource, NULL);
}

void
wlsc_output_move(struct wlsc_output *output, int x, int y)
{
	struct wlsc_compositor *c = output->compositor;
	int flip;

	output->x = x;
	output->y = y;

	if (output->background) {
		output->background->x = x;
		output->background->y = y;
		wlsc_surface_update_matrix(output->background);
	}

	pixman_region32_init(&output->previous_damage_region);

	wlsc_matrix_init(&output->matrix);
	wlsc_matrix_translate(&output->matrix,
			      -output->x - output->width / 2.0,
			      -output->y - output->height / 2.0, 0);

	flip = (output->flags & WL_OUTPUT_FLIPPED) ? -1 : 1;
	wlsc_matrix_scale(&output->matrix,
			  2.0 / output->width,
			  flip * 2.0 / output->height, 1);

	pixman_region32_union_rect(&c->damage_region,
				   &c->damage_region,
				   x, y, output->width, output->height);
}

void
wlsc_output_init(struct wlsc_output *output, struct wlsc_compositor *c,
		 int x, int y, int width, int height, uint32_t flags)
{
	output->compositor = c;
	output->x = x;
	output->y = y;
	output->width = width;
	output->height = height;

	output->background =
		background_create(output, option_background);

	output->flags = flags;
	output->finished = 1;
	wlsc_output_move(output, x, y);

	output->object.interface = &wl_output_interface;
	wl_display_add_object(c->wl_display, &output->object);
	wl_display_add_global(c->wl_display, &output->object,
			      wlsc_output_post_geometry);
}

int
wlsc_compositor_init(struct wlsc_compositor *ec, struct wl_display *display)
{
	struct wl_event_loop *loop;
	const char *extensions;

	ec->wl_display = display;

	wl_compositor_init(&ec->compositor, &compositor_interface, display);

	wlsc_shm_init(ec);
	eglBindWaylandDisplayWL(ec->display, ec->wl_display);

	wlsc_shell_init(ec);

	wl_list_init(&ec->surface_list);
	wl_list_init(&ec->input_device_list);
	wl_list_init(&ec->output_list);
	wl_list_init(&ec->binding_list);

	wlsc_compositor_add_binding(ec, KEY_BACKSPACE,
				    MODIFIER_CTRL | MODIFIER_ALT,
				    terminate_binding, ec);
	wlsc_compositor_add_binding(ec, KEY_TAB, MODIFIER_SUPER,
				    switcher_next_binding, ec);
	wlsc_compositor_add_binding(ec, KEY_LEFTMETA, MODIFIER_SUPER,
				    switcher_terminate_binding, ec);
	wlsc_compositor_add_binding(ec, KEY_RIGHTMETA, MODIFIER_SUPER,
				    switcher_terminate_binding, ec);

	create_pointer_images(ec);

	screenshooter_create(ec);

	extensions = (const char *) glGetString(GL_EXTENSIONS);
	if (!strstr(extensions, "GL_EXT_texture_format_BGRA8888")) {
		fprintf(stderr,
			"GL_EXT_texture_format_BGRA8888 not available\n");
		return -1;
	}

	glActiveTexture(GL_TEXTURE0);
	if (init_shaders(ec) < 0)
		return -1;

	loop = wl_display_get_event_loop(ec->wl_display);
	ec->timer_source = wl_event_loop_add_timer(loop, repaint, ec);
	pixman_region32_init(&ec->damage_region);
	wlsc_compositor_schedule_repaint(ec);

	return 0;
}

static void on_term_signal(int signal_number, void *data)
{
	struct wlsc_compositor *ec = data;

	wl_display_terminate(ec->wl_display);
}

int main(int argc, char *argv[])
{
	struct wl_display *display;
	struct wlsc_compositor *ec;
	struct wl_event_loop *loop;
	GError *error = NULL;
	GOptionContext *context;
	int width, height;

	g_type_init(); /* GdkPixbuf needs this, it seems. */

	context = g_option_context_new(NULL);
	g_option_context_add_main_entries(context, option_entries, "Wayland");
	if (!g_option_context_parse(context, &argc, &argv, &error)) {
		fprintf(stderr, "option parsing failed: %s\n", error->message);
		exit(EXIT_FAILURE);
	}
	if (sscanf(option_geometry, "%dx%d", &width, &height) != 2) {
		fprintf(stderr, "invalid geometry option: %s \n",
			option_geometry);
		exit(EXIT_FAILURE);
	}

	display = wl_display_create();

	ec = NULL;

#if BUILD_WAYLAND_COMPOSITOR
	if (getenv("WAYLAND_DISPLAY"))
		ec = wayland_compositor_create(display, width, height);
#endif

#if BUILD_X11_COMPOSITOR
	if (ec == NULL && getenv("DISPLAY"))
		ec = x11_compositor_create(display, width, height);
#endif

#if BUILD_DRM_COMPOSITOR
	if (ec == NULL)
		ec = drm_compositor_create(display, option_connector);
#endif

	if (ec == NULL) {
		fprintf(stderr, "failed to create compositor\n");
		exit(EXIT_FAILURE);
	}

	if (wl_display_add_socket(display, option_socket_name)) {
		fprintf(stderr, "failed to add socket: %m\n");
		exit(EXIT_FAILURE);
	}

	loop = wl_display_get_event_loop(ec->wl_display);
	wl_event_loop_add_signal(loop, SIGTERM, on_term_signal, ec);
	wl_event_loop_add_signal(loop, SIGINT, on_term_signal, ec);

	wl_display_run(display);

	eglUnbindWaylandDisplayWL(ec->display, display);
	wl_display_destroy(display);

	ec->destroy(ec);

	return 0;
}<|MERGE_RESOLUTION|>--- conflicted
+++ resolved
@@ -593,20 +593,14 @@
 
 		wlsc_output_repaint(output);
 		output->finished = 0;
+		output->repaint_needed = 0;
 		output->present(output);
-
-<<<<<<< HEAD
-	ec->repaint_needed = 0;
-	ec->present(ec);
-=======
-		output->repaint_needed = 0;
 	}
 
 	if (repainted_all_outputs)
 		ec->repaint_on_timeout = 0;
 	else
 		wl_event_source_timer_update(ec->timer_source, 1);
->>>>>>> ec4d342a
 }
 
 void
