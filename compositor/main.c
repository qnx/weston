/*
 * Copyright © 2010-2011 Intel Corporation
 * Copyright © 2008-2011 Kristian Høgsberg
 * Copyright © 2012-2018,2022 Collabora, Ltd.
 * Copyright © 2010-2011 Benjamin Franzke
 * Copyright © 2013 Jason Ekstrand
 * Copyright © 2017, 2018 General Electric Company
 * Copyright (C) 2023 Blackberry Limited
 *
 * Permission is hereby granted, free of charge, to any person obtaining
 * a copy of this software and associated documentation files (the
 * "Software"), to deal in the Software without restriction, including
 * without limitation the rights to use, copy, modify, merge, publish,
 * distribute, sublicense, and/or sell copies of the Software, and to
 * permit persons to whom the Software is furnished to do so, subject to
 * the following conditions:
 *
 * The above copyright notice and this permission notice (including the
 * next paragraph) shall be included in all copies or substantial
 * portions of the Software.
 *
 * THE SOFTWARE IS PROVIDED "AS IS", WITHOUT WARRANTY OF ANY KIND,
 * EXPRESS OR IMPLIED, INCLUDING BUT NOT LIMITED TO THE WARRANTIES OF
 * MERCHANTABILITY, FITNESS FOR A PARTICULAR PURPOSE AND
 * NONINFRINGEMENT.  IN NO EVENT SHALL THE AUTHORS OR COPYRIGHT HOLDERS
 * BE LIABLE FOR ANY CLAIM, DAMAGES OR OTHER LIABILITY, WHETHER IN AN
 * ACTION OF CONTRACT, TORT OR OTHERWISE, ARISING FROM, OUT OF OR IN
 * CONNECTION WITH THE SOFTWARE OR THE USE OR OTHER DEALINGS IN THE
 * SOFTWARE.
 */

#include "config.h"

#include <unistd.h>
#include <signal.h>
#include <errno.h>
#include <dlfcn.h>
#include <stdint.h>
#include <string.h>
#include <strings.h>
#include <sys/utsname.h>
#include <sys/stat.h>
#include <sys/wait.h>
#include <sys/socket.h>
#if !defined(__QNX__)
#include <libinput.h>
#include <libevdev/libevdev.h>
#endif
#include <linux/input.h>
#include <sys/time.h>
#if !defined(__QNX__)
#include <linux/limits.h>
#endif

#include "weston.h"
#include <libweston/libweston.h>
#include "shared/os-compatibility.h"
#include "shared/helpers.h"
#include "shared/process-util.h"
#include "shared/string-helpers.h"
#include "shared/xalloc.h"
#include "git-version.h"
#include <libweston/version.h>
#include "weston.h"
#include "weston-private.h"

#include <libweston/backend-drm.h>
#include <libweston/backend-headless.h>
#include <libweston/backend-pipewire.h>
#include <libweston/backend-rdp.h>
#include <libweston/backend-vnc.h>
#include <libweston/backend-x11.h>
#include <libweston/backend-wayland.h>
#if defined(__QNX__)
#include <libweston/backend-qnx-screen.h>
#endif
#include <libweston/windowed-output-api.h>
#include <libweston/weston-log.h>
#include <libweston/remoting-plugin.h>
#include <libweston/pipewire-plugin.h>

#define WINDOW_TITLE "Weston Compositor"
/* flight recorder size (in bytes) */
#define DEFAULT_FLIGHT_REC_SIZE (5 * 1024 * 1024)
#define DEFAULT_FLIGHT_REC_SCOPES "log,drm-backend"

struct wet_output_config {
	int width;
	int height;
	int32_t scale;
	uint32_t transform;
};

#if defined(__QNX__)
struct wet_qnx_screen_output_config {
	int x;
	int y;
	int display;
};
#endif

struct wet_compositor;
struct wet_layoutput;

struct wet_head_tracker {
	struct wl_listener head_destroy_listener;
};

/** User data for each weston_output */
struct wet_output {
	struct weston_output *output;
	struct wl_listener output_destroy_listener;
	struct wet_layoutput *layoutput;
	struct wl_list link;	/**< in wet_layoutput::output_list */
};

#define MAX_CLONE_HEADS 16

struct wet_head_array {
	struct weston_head *heads[MAX_CLONE_HEADS];	/**< heads to add */
	unsigned n;				/**< the number of heads */
};

/** A layout output
 *
 * Contains wet_outputs that are all clones (independent CRTCs).
 * Stores output layout information in the future.
 */
struct wet_layoutput {
	struct wet_compositor *compositor;
	struct wl_list compositor_link;	/**< in wet_compositor::layoutput_list */
	struct wl_list output_list;	/**< wet_output::link */
	char *name;
	struct weston_config_section *section;
	struct wet_head_array add;	/**< tmp: heads to add as clones */
};

/** Per-backend listeners and callbacks
 *
 * Contains the backend specific head change listener and
 * output configure callback.
 */
struct wet_backend {
	struct weston_backend *backend;
	struct wl_listener heads_changed_listener;
	int (*simple_output_configure)(struct weston_output *output);
	struct wl_list compositor_link; /**< in wet_compositor::backend_list */
};

enum require_outputs {
        REQUIRE_OUTPUTS_ALL_FOUND,
        REQUIRE_OUTPUTS_ANY,
        REQUIRE_OUTPUTS_NONE,
};

struct wet_compositor {
	struct weston_compositor *compositor;
	struct weston_config *config;
	struct wet_output_config *parsed_options;
#if defined(__QNX__)
	struct wet_qnx_screen_output_config *qnx_screen_parsed_options;
#endif
	bool drm_use_current_mode;
	bool init_failed;
	struct wl_list backend_list;	/**< wet_backend::compositor_link */
	struct wl_list layoutput_list;	/**< wet_layoutput::compositor_link */
	struct wl_list child_process_list;
	pid_t autolaunch_pid;
	bool autolaunch_watch;
	bool use_color_manager;
	bool drm_backend_loaded;
	struct wl_listener screenshot_auth;
	enum require_outputs require_outputs;
};

static FILE *weston_logfile = NULL;
static struct weston_log_scope *log_scope;
static struct weston_log_scope *protocol_scope;
static int cached_tm_mday = -1;

static void
load_remoting(struct weston_compositor *c, struct weston_config *wc);

static void
load_pipewire(struct weston_compositor *c, struct weston_config *wc);

static void
custom_handler(const char *fmt, va_list arg)
{
	char timestr[512];

	weston_log_scope_printf(log_scope, "%s libwayland: ",
				weston_log_timestamp(timestr,
				sizeof(timestr), &cached_tm_mday));
	weston_log_scope_vprintf(log_scope, fmt, arg);
}

static bool
weston_log_file_open(const char *filename)
{
	wl_log_set_handler_server(custom_handler);

	if (filename != NULL) {
		weston_logfile = fopen(filename, "a");
		if (weston_logfile) {
			os_fd_set_cloexec(fileno(weston_logfile));
		} else {
			fprintf(stderr, "Failed to open %s: %s\n", filename, strerror(errno));
			return false;
		}
	}

	if (weston_logfile == NULL)
		weston_logfile = stderr;
	else
		setvbuf(weston_logfile, NULL, _IOLBF, 256);

	return true;
}

static void
weston_log_file_close(void)
{
	if ((weston_logfile != stderr) && (weston_logfile != NULL))
		fclose(weston_logfile);
	weston_logfile = stderr;
}

static int
vlog(const char *fmt, va_list ap)
{
	const char *oom = "Out of memory";
	char timestr[128];
	int len = 0;
	char *str;

	if (weston_log_scope_is_enabled(log_scope)) {
		int len_va;
		char *log_timestamp = weston_log_timestamp(timestr,
							   sizeof(timestr),
							   &cached_tm_mday);
		len_va = vasprintf(&str, fmt, ap);
		if (len_va >= 0) {
			len = weston_log_scope_printf(log_scope, "%s %s",
						      log_timestamp, str);
			free(str);
		} else {
			len = weston_log_scope_printf(log_scope, "%s %s",
						      log_timestamp, oom);
		}
	}

	return len;
}

static int
vlog_continue(const char *fmt, va_list argp)
{
	return weston_log_scope_vprintf(log_scope, fmt, argp);
}

static const char *
get_next_argument(const char *signature, char* type)
{
	for(; *signature; ++signature) {
		switch(*signature) {
		case 'i':
		case 'u':
		case 'f':
		case 's':
		case 'o':
		case 'n':
		case 'a':
		case 'h':
			*type = *signature;
			return signature + 1;
		}
	}
	*type = '\0';
	return signature;
}

static void
protocol_log_fn(void *user_data,
		enum wl_protocol_logger_type direction,
		const struct wl_protocol_logger_message *message)
{
	FILE *fp;
	char *logstr;
	size_t logsize;
	char timestr[128];
	struct wl_resource *res = message->resource;
	struct wl_client *client = wl_resource_get_client(res);
	pid_t pid = 0;
	const char *signature = message->message->signature;
	int i;
	char type;

	if (!weston_log_scope_is_enabled(protocol_scope))
		return;

	fp = open_memstream(&logstr, &logsize);
	if (!fp)
		return;

	wl_client_get_credentials(client, &pid, NULL, NULL);

	weston_log_scope_timestamp(protocol_scope,
			timestr, sizeof timestr);
	fprintf(fp, "%s ", timestr);
	fprintf(fp, "client %p (PID %d) %s ", client, pid,
		direction == WL_PROTOCOL_LOGGER_REQUEST ? "rq" : "ev");
	fprintf(fp, "%s@%u.%s(",
		wl_resource_get_class(res),
		wl_resource_get_id(res),
		message->message->name);

	for (i = 0; i < message->arguments_count; i++) {
		signature = get_next_argument(signature, &type);

		if (i > 0)
			fprintf(fp, ", ");

		switch (type) {
		case 'u':
			fprintf(fp, "%u", message->arguments[i].u);
			break;
		case 'i':
			fprintf(fp, "%d", message->arguments[i].i);
			break;
		case 'f':
			fprintf(fp, "%f",
				wl_fixed_to_double(message->arguments[i].f));
			break;
		case 's':
			if (message->arguments[i].s)
				fprintf(fp, "\"%s\"", message->arguments[i].s);
			else
				fprintf(fp, "nil");
			break;
		case 'o':
			if (message->arguments[i].o) {
				struct wl_resource* resource;
				resource = (struct wl_resource*) message->arguments[i].o;
				fprintf(fp, "%s@%u",
					wl_resource_get_class(resource),
					wl_resource_get_id(resource));
			}
			else
				fprintf(fp, "nil");
			break;
		case 'n':
			fprintf(fp, "new id %s@",
				(message->message->types[i]) ?
				message->message->types[i]->name :
				"[unknown]");
			if (message->arguments[i].n != 0)
				fprintf(fp, "%u", message->arguments[i].n);
			else
				fprintf(fp, "nil");
			break;
		case 'a':
			fprintf(fp, "array");
			break;
		case 'h':
			fprintf(fp, "fd %d", message->arguments[i].h);
			break;
		}
	}

	fprintf(fp, ")\n");

	if (fclose(fp) == 0)
		weston_log_scope_write(protocol_scope, logstr, logsize);

	free(logstr);
}

static struct wet_compositor *
to_wet_compositor(struct weston_compositor *compositor)
{
	return weston_compositor_get_user_data(compositor);
}

WL_EXPORT void
wet_process_destroy(struct wet_process *process, int status, bool call_cleanup)
{
	wl_list_remove(&process->link);
	if (call_cleanup && process->cleanup)
		process->cleanup(process, status, process->cleanup_data);
	free(process->path);
	free(process);
}

static int
sigchld_handler(int signal_number, void *data)
{
	struct wet_process *p;
	struct wet_compositor *wet = data;
	int status;
	pid_t pid;

	while ((pid = waitpid(-1, &status, WNOHANG)) > 0) {
		if (wet->autolaunch_pid != -1 && wet->autolaunch_pid == pid) {
			if (wet->autolaunch_watch)
				wl_display_terminate(wet->compositor->wl_display);
			wet->autolaunch_pid = -1;
			continue;
		}

		wl_list_for_each(p, &wet->child_process_list, link) {
			if (p->pid == pid)
				break;
		}

		/* An unknown child process exited. Oh well. */
		if (&p->link == &wet->child_process_list)
			continue;

		if (WIFEXITED(status)) {
			weston_log("%s exited with status %d\n", p->path,
				   WEXITSTATUS(status));
		} else if (WIFSIGNALED(status)) {
			weston_log("%s died on signal %d\n", p->path,
				   WTERMSIG(status));
		} else {
			weston_log("%s disappeared\n", p->path);
		}

		wet_process_destroy(p, status, true);
	}

	if (pid < 0 && errno != ECHILD)
		weston_log("waitpid error %s\n", strerror(errno));

	return 1;
}

static void
cleanup_for_child_process() {
	sigset_t allsigs;

	/* Put the client in a new session so it won't catch signals
	* intended for the parent. Sharing a session can be
	* confusing when launching weston under gdb, as the ctrl-c
	* intended for gdb will pass to the child, and weston
	* will cleanly shut down when the child exits.
	*/
	setsid();

	/* do not give our signal mask to the new process */
	sigfillset(&allsigs);
	sigprocmask(SIG_UNBLOCK, &allsigs, NULL);
}

WL_EXPORT struct wet_process *
wet_client_launch(struct weston_compositor *compositor,
		  struct custom_env *child_env,
		  int *no_cloexec_fds,
		  size_t num_no_cloexec_fds,
		  wet_process_cleanup_func_t cleanup,
		  void *cleanup_data)
{
	struct wet_compositor *wet = to_wet_compositor(compositor);
	struct wet_process *proc = NULL;
	const char *fail_cloexec = "Couldn't unset CLOEXEC on child FDs";
	const char *fail_seteuid = "Couldn't call seteuid";
	char *fail_exec;
	char * const *argp;
	char * const *envp;
	pid_t pid;
	int err;
	size_t i;
	size_t written __attribute__((unused));

	argp = custom_env_get_argp(child_env);
	envp = custom_env_get_envp(child_env);

	weston_log("launching '%s'\n", argp[0]);
	str_printf(&fail_exec, "Error: Couldn't launch client '%s'\n", argp[0]);

	pid = fork();
	switch (pid) {
	case 0:
		cleanup_for_child_process();

		/* Launch clients as the user. Do not launch clients with wrong euid. */
		if (seteuid(getuid()) == -1) {
			written = write(STDERR_FILENO, fail_seteuid,
					strlen(fail_seteuid));
			_exit(EXIT_FAILURE);
		}

		for (i = 0; i < num_no_cloexec_fds; i++) {
			err = os_fd_clear_cloexec(no_cloexec_fds[i]);
			if (err < 0) {
				written = write(STDERR_FILENO, fail_cloexec,
						strlen(fail_cloexec));
				_exit(EXIT_FAILURE);
			}
		}

		execve(argp[0], argp, envp);

		if (fail_exec)
			written = write(STDERR_FILENO, fail_exec,
					strlen(fail_exec));
		_exit(EXIT_FAILURE);

	default:
		proc = xzalloc(sizeof(*proc));
		proc->pid = pid;
		proc->cleanup = cleanup;
		proc->cleanup_data = cleanup_data;
		proc->path = strdup(argp[0]);
		wl_list_insert(&wet->child_process_list, &proc->link);
		break;

	case -1:
		weston_log("weston_client_launch: "
			   "fork failed while launching '%s': %s\n", argp[0],
			   strerror(errno));
		break;
	}

	custom_env_fini(child_env);
	free(fail_exec);
	return proc;
}

WL_EXPORT struct wl_client *
wet_client_start(struct weston_compositor *compositor, const char *path)
{
	struct wet_process *proc;
	struct wl_client *client;
	struct custom_env child_env;
	struct fdstr wayland_socket = FDSTR_INIT;
	int no_cloexec_fds[1];
	size_t num_no_cloexec_fds = 0;

	if (os_socketpair_cloexec(AF_UNIX, SOCK_STREAM, 0,
				  wayland_socket.fds) < 0) {
		weston_log("wet_client_start: "
			   "socketpair failed while launching '%s': %s\n",
			   path, strerror(errno));
		return NULL;
	}

	custom_env_init_from_environ(&child_env);
	custom_env_add_from_exec_string(&child_env, path);

	fdstr_update_str1(&wayland_socket);
	no_cloexec_fds[num_no_cloexec_fds++] = wayland_socket.fds[1];
	custom_env_set_env_var(&child_env, "WAYLAND_SOCKET",
			       wayland_socket.str1);

	assert(num_no_cloexec_fds <= ARRAY_LENGTH(no_cloexec_fds));

	proc = wet_client_launch(compositor, &child_env,
				 no_cloexec_fds, num_no_cloexec_fds,
				 NULL, NULL);
	if (!proc)
		return NULL;

	client = wl_client_create(compositor->wl_display,
				  wayland_socket.fds[0]);
	if (!client) {
		weston_log("wet_client_start: "
			   "wl_client_create failed while launching '%s'.\n",
			   path);
		/* We have no way of killing the process, so leave it hanging */
		goto out_sock;
	}

	/* Close the child end of our socket which we no longer need */
	close(wayland_socket.fds[1]);

	/* proc is now owned by the compositor's process list */

	return client;

out_sock:
	fdstr_close_all(&wayland_socket);

	return NULL;
}

static void
log_uname(void)
{
	struct utsname usys;

	uname(&usys);

	weston_log("OS: %s, %s, %s, %s\n", usys.sysname, usys.release,
						usys.version, usys.machine);
}

static struct wet_output_config *
wet_init_parsed_options(struct weston_compositor *ec)
{
	struct wet_compositor *compositor = to_wet_compositor(ec);
	struct wet_output_config *config;

	config = zalloc(sizeof *config);

	if (!config) {
		perror("out of memory");
		return NULL;
	}

	config->width = 0;
	config->height = 0;
	config->scale = 0;
	config->transform = UINT32_MAX;

	compositor->parsed_options = config;

	return config;
}

#if defined(__QNX__)
static struct wet_qnx_screen_output_config *
wet_init_qnx_screen_parsed_options(struct weston_compositor *ec)
{
	struct wet_compositor *compositor = to_wet_compositor(ec);
	struct wet_qnx_screen_output_config *config;

	config = zalloc(sizeof *config);

	if (!config) {
		perror("out of memory");
		return NULL;
	}

	config->x = 0;
	config->y = 0;
	config->display = 0;

	compositor->qnx_screen_parsed_options = config;

	return config;
}
#endif

WL_EXPORT struct weston_config *
wet_get_config(struct weston_compositor *ec)
{
	struct wet_compositor *compositor = to_wet_compositor(ec);

	return compositor->config;
}

static const char xdg_error_message[] =
	"fatal: environment variable XDG_RUNTIME_DIR is not set.\n";

static const char xdg_wrong_message[] =
	"fatal: environment variable XDG_RUNTIME_DIR\n"
	"is set to \"%s\", which is not a directory.\n";

static const char xdg_wrong_mode_message[] =
	"warning: XDG_RUNTIME_DIR \"%s\" is not configured\n"
	"correctly.  Unix access mode must be 0700 (current mode is %04o),\n"
	"and must be owned by the user UID %d (current owner is UID %d).\n";

static const char xdg_detail_message[] =
	"Refer to your distribution on how to get it, or\n"
	"http://www.freedesktop.org/wiki/Specifications/basedir-spec\n"
	"on how to implement it.\n";

static void
verify_xdg_runtime_dir(void)
{
	char *dir = getenv("XDG_RUNTIME_DIR");
	struct stat s;

	if (!dir) {
		weston_log(xdg_error_message);
		weston_log_continue(xdg_detail_message);
		exit(EXIT_FAILURE);
	}

	if (stat(dir, &s) || !S_ISDIR(s.st_mode)) {
		weston_log(xdg_wrong_message, dir);
		weston_log_continue(xdg_detail_message);
		exit(EXIT_FAILURE);
	}

	if ((s.st_mode & 0777) != 0700 || s.st_uid != getuid()) {
		weston_log(xdg_wrong_mode_message,
			   dir, s.st_mode & 0777, getuid(), s.st_uid);
		weston_log_continue(xdg_detail_message);
	}
}

static int
usage(int error_code)
{
	FILE *out = error_code == EXIT_SUCCESS ? stdout : stderr;

	fprintf(out,
		"Usage: weston [OPTIONS]\n\n"
		"This is weston version " VERSION ", the Wayland reference compositor.\n"
		"Weston supports multiple backends, and depending on which backend is in use\n"
		"different options will be accepted.\n\n"


		"Core options:\n\n"
		"  --version\t\tPrint weston version\n"
		"  -B, --backend=BACKEND\tBackend module, one of\n"
#if defined(BUILD_DRM_COMPOSITOR)
			"\t\t\t\tdrm\n"
#endif
#if defined(BUILD_HEADLESS_COMPOSITOR)
			"\t\t\t\theadless\n"
#endif
#if defined(BUILD_PIPEWIRE_COMPOSITOR)
			"\t\t\t\tpipewire\n"
#endif
#if defined(BUILD_RDP_COMPOSITOR)
			"\t\t\t\trdp\n"
#endif
#if defined(BUILD_VNC_COMPOSITOR)
			"\t\t\t\tvnc\n"
#endif
#if defined(BUILD_WAYLAND_COMPOSITOR)
			"\t\t\t\twayland\n"
#endif
#if defined(BUILD_X11_COMPOSITOR)
			"\t\t\t\tx11\n"
#endif
		"  --backends\t\tLoad the comma-separated list of backends\n"
		"  --renderer=NAME\tRenderer to use, one of\n"
			"\t\t\t\tauto\tAutomatic selection of one of the below renderers\n"
#if defined(ENABLE_EGL)
			"\t\t\t\tgl\tOpenGL ES\n"
#endif
			"\t\t\t\tnoop\tNo-op renderer for testing only\n"
			"\t\t\t\tpixman\tPixman software renderer\n"
#if defined(BUILD_QNX_SCREEN_COMPOSITOR)
			"\t\t\t\tqnx-screen-backend.so\n"
#endif
		"  --shell=NAME\tShell to load, defaults to desktop\n"
		"  -S, --socket=NAME\tName of socket to listen on\n"
		"  -i, --idle-time=SECS\tIdle time in seconds\n"
#if defined(BUILD_XWAYLAND)
		"  --xwayland\t\tLoad the xwayland module\n"
#endif
		"  --modules\t\tLoad the comma-separated list of modules\n"
		"  --log=FILE\t\tLog to the given file\n"
		"  -c, --config=FILE\tConfig file to load, defaults to weston.ini\n"
		"  --no-config\t\tDo not read weston.ini\n"
		"  --wait-for-debugger\tRaise SIGSTOP on start-up\n"
		"  --debug\t\tEnable debug extension\n"
		"  -l, --logger-scopes=SCOPE\n\t\t\tSpecify log scopes to "
			"subscribe to.\n\t\t\tCan specify multiple scopes, "
			"each followed by comma\n"
		"  -f, --flight-rec-scopes=SCOPE\n\t\t\tSpecify log scopes to "
			"subscribe to.\n\t\t\tCan specify multiple scopes, "
			"each followed by comma\n"
		"  -h, --help\t\tThis help message\n\n");

#if defined(BUILD_DRM_COMPOSITOR)
	fprintf(out,
		"Options for drm:\n\n"
		"  --seat=SEAT\t\tThe seat that weston should run on, instead of the seat defined in XDG_SEAT\n"
		"  --drm-device=CARD\tThe DRM device to use for rendering and output, e.g. \"card0\".\n"
		"  --additional-devices=CARD\tSecondary DRM devices to use for output only, e.g. \"card1,card2\".\n"
		"  --use-pixman\t\tUse the pixman (CPU) renderer (deprecated alias for --renderer=pixman)\n"
		"  --current-mode\tPrefer current KMS mode over EDID preferred mode\n"
		"  --continue-without-input\tAllow the compositor to start without input devices\n\n");
#endif

#if defined(BUILD_HEADLESS_COMPOSITOR)
	fprintf(out,
		"Options for headless:\n\n"
		"  --width=WIDTH\t\tWidth of memory surface\n"
		"  --height=HEIGHT\tHeight of memory surface\n"
		"  --scale=SCALE\t\tScale factor of output\n"
		"  --transform=TR\tThe output transformation, TR is one of:\n"
		"\tnormal 90 180 270 flipped flipped-90 flipped-180 flipped-270\n"
		"  --use-pixman\t\tUse the pixman (CPU) renderer (deprecated alias for --renderer=pixman)\n"
		"  --use-gl\t\tUse the GL renderer (deprecated alias for --renderer=gl)\n"
		"  --no-outputs\t\tDo not create any virtual outputs\n"
		"\n");
#endif

#if defined(BUILD_PIPEWIRE_COMPOSITOR)
	fprintf(out,
		"Options for pipewire\n\n"
		"  --width=WIDTH\t\tWidth of desktop\n"
		"  --height=HEIGHT\tHeight of desktop\n"
		"\n");
#endif

#if defined(BUILD_RDP_COMPOSITOR)
	fprintf(out,
		"Options for rdp:\n\n"
		"  --width=WIDTH\t\tWidth of desktop\n"
		"  --height=HEIGHT\tHeight of desktop\n"
		"  --env-socket\t\tUse socket defined in RDP_FD env variable as peer connection\n"
		"  --external-listener-fd=FD\tUse socket as listener connection\n"
		"  --address=ADDR\tThe address to bind\n"
		"  --port=PORT\t\tThe port to listen on\n"
		"  --no-clients-resize\tThe RDP peers will be forced to the size of the desktop\n"
		"  --rdp4-key=FILE\tThe file containing the key for RDP4 encryption\n"
		"  --rdp-tls-cert=FILE\tThe file containing the certificate for TLS encryption\n"
		"  --rdp-tls-key=FILE\tThe file containing the private key for TLS encryption\n"
		"\n");
#endif

#if defined(BUILD_VNC_COMPOSITOR)
	fprintf(out,
		"Options for vnc:\n\n"
		"  --width=WIDTH\t\tWidth of desktop\n"
		"  --height=HEIGHT\tHeight of desktop\n"
		"  --port=PORT\t\tThe port to listen on\n"
		"  --vnc-tls-cert=FILE\tThe file containing the certificate for TLS encryption\n"
		"  --vnc-tls-key=FILE\tThe file containing the private key for TLS encryption\n"
		"\n");
#endif

#if defined(BUILD_WAYLAND_COMPOSITOR)
	fprintf(out,
		"Options for wayland:\n\n"
		"  --width=WIDTH\t\tWidth of Wayland surface\n"
		"  --height=HEIGHT\tHeight of Wayland surface\n"
		"  --scale=SCALE\t\tScale factor of output\n"
		"  --fullscreen\t\tRun in fullscreen mode\n"
		"  --use-pixman\t\tUse the pixman (CPU) renderer (deprecated alias for --renderer=pixman)\n"
		"  --output-count=COUNT\tCreate multiple outputs\n"
		"  --sprawl\t\tCreate one fullscreen output for every parent output\n"
		"  --display=DISPLAY\tWayland display to connect to\n\n");
#endif

#if defined(BUILD_X11_COMPOSITOR)
	fprintf(out,
		"Options for x11:\n\n"
		"  --width=WIDTH\t\tWidth of X window\n"
		"  --height=HEIGHT\tHeight of X window\n"
		"  --scale=SCALE\t\tScale factor of output\n"
		"  --fullscreen\t\tRun in fullscreen mode\n"
		"  --use-pixman\t\tUse the pixman (CPU) renderer (deprecated alias for --renderer=pixman)\n"
		"  --output-count=COUNT\tCreate multiple outputs\n"
		"  --no-input\t\tDont create input devices\n\n");
#endif

#if defined(BUILD_QNX_SCREEN_COMPOSITOR)
	fprintf(stderr,
		"Options for qnx-screen-backend.so:\n\n"
		"  --width=WIDTH\t\tWidth of QNX window\n"
		"  --height=HEIGHT\tHeight of QNX window\n"
		"  --scale=SCALE\t\tScale factor of output\n"
		"  --fullscreen\t\tRun in fullscreen mode\n"
		"  --use-pixman\t\tUse the pixman (CPU) renderer\n"
		"  --output-count=COUNT\tCreate multiple outputs\n"
		"  --no-input\t\tDont create input devices\n"
		"  --position-x=X\tHorizontal position of QNX window\n"
		"  --position-y=Y\tVertical position of QNX window\n"
		"  --display=DISPLAY\tQNX screen display of QNX window\n\n"
		"  --egl-display=DISPLAY\tEGL display (GPU) to use\n\n");
#endif

	exit(error_code);
}

static int on_term_signal(int signal_number, void *data)
{
	struct wl_display *display = data;

	weston_log("caught signal %d\n", signal_number);
	wl_display_terminate(display);

	return 1;
}

static const char *
clock_name(clockid_t clk_id)
{
	static const char *names[] = {
		[CLOCK_REALTIME] =		"CLOCK_REALTIME",
		[CLOCK_MONOTONIC] =		"CLOCK_MONOTONIC",
#if !defined(__QNX__)
		[CLOCK_MONOTONIC_RAW] =		"CLOCK_MONOTONIC_RAW",
		[CLOCK_REALTIME_COARSE] =	"CLOCK_REALTIME_COARSE",
		[CLOCK_MONOTONIC_COARSE] =	"CLOCK_MONOTONIC_COARSE",
#endif
#ifdef CLOCK_BOOTTIME
		[CLOCK_BOOTTIME] =		"CLOCK_BOOTTIME",
#endif
	};

	if (clk_id < 0 || (unsigned)clk_id >= ARRAY_LENGTH(names))
		return "unknown";

	return names[clk_id];
}

static const struct {
	uint32_t bit; /* enum weston_capability */
	const char *desc;
} capability_strings[] = {
	{ WESTON_CAP_ROTATION_ANY, "arbitrary surface rotation" },
	{ WESTON_CAP_CAPTURE_YFLIP, "screen capture uses y-flip" },
	{ WESTON_CAP_CURSOR_PLANE, "cursor planes" },
	{ WESTON_CAP_ARBITRARY_MODES, "arbitrary resolutions" },
	{ WESTON_CAP_VIEW_CLIP_MASK, "view mask clipping" },
	{ WESTON_CAP_EXPLICIT_SYNC, "explicit sync" },
	{ WESTON_CAP_COLOR_OPS, "color operations" },
};

static void
weston_compositor_log_capabilities(struct weston_compositor *compositor)
{
	unsigned i;
	int yes;
	struct timespec res;

	weston_log("Compositor capabilities:\n");
	for (i = 0; i < ARRAY_LENGTH(capability_strings); i++) {
		yes = compositor->capabilities & capability_strings[i].bit;
		weston_log_continue(STAMP_SPACE "%s: %s\n",
				    capability_strings[i].desc,
				    yes ? "yes" : "no");
	}

	weston_log_continue(STAMP_SPACE "presentation clock: %s, id %d\n",
			    clock_name(compositor->presentation_clock),
			    compositor->presentation_clock);

	if (clock_getres(compositor->presentation_clock, &res) == 0)
		weston_log_continue(STAMP_SPACE
				"presentation clock resolution: %d.%09ld s\n",
				(int)res.tv_sec, res.tv_nsec);
	else
		weston_log_continue(STAMP_SPACE
				"presentation clock resolution: N/A\n");
}

static bool
check_compositor_capabilities(struct weston_compositor *compositor,
			      uint32_t mask)
{
	uint32_t missing = mask & ~compositor->capabilities;
	unsigned i;

	if (missing == 0)
		return true;

	weston_log("Quirk error, missing capabilities:\n");
	for (i = 0; i < ARRAY_LENGTH(capability_strings); i++) {
		if (!(missing & capability_strings[i].bit))
			continue;

		weston_log_continue(STAMP_SPACE "- %s\n",
				    capability_strings[i].desc);
		missing &= ~capability_strings[i].bit;
	}
	if (missing) {
		weston_log_continue(STAMP_SPACE "- unlisted bits 0x%x\n",
				    missing);
	}

	return false;
}

static void
handle_primary_client_destroyed(struct wl_listener *listener, void *data)
{
	struct wl_client *client = data;

	weston_log("Primary client died.  Closing...\n");

	wl_display_terminate(wl_client_get_display(client));
}

static int
weston_create_listening_socket(struct wl_display *display, const char *socket_name)
{
	char name_candidate[32];

	if (socket_name) {
		if (wl_display_add_socket(display, socket_name)) {
			weston_log("fatal: failed to add socket: %s\n",
				   strerror(errno));
			return -1;
		}

		setenv("WAYLAND_DISPLAY", socket_name, 1);
		return 0;
	} else {
		for (int i = 1; i <= 32; i++) {
			sprintf(name_candidate, "wayland-%d", i);
			if (wl_display_add_socket(display, name_candidate) >= 0) {
				setenv("WAYLAND_DISPLAY", name_candidate, 1);
				return 0;
			}
		}
		weston_log("fatal: failed to add socket: %s\n",
			   strerror(errno));
		return -1;
	}
}

WL_EXPORT int
wet_load_module(struct weston_compositor *compositor,
	        const char *name, int *argc, char *argv[])
{
	int (*module_init)(struct weston_compositor *ec,
			   int *argc, char *argv[]);

	module_init = weston_load_module(name, "wet_module_init", MODULEDIR);
	if (!module_init)
		return -1;
	if (module_init(compositor, argc, argv) < 0)
		return -1;
	return 0;
}

static int
wet_load_shell(struct weston_compositor *compositor,
	       const char *_name, int *argc, char *argv[])
{
	char *name;
	int (*shell_init)(struct weston_compositor *ec,
			  int *argc, char *argv[]);

	if (strstr(_name, "-shell.so"))
		name = strdup(_name);
	else
		str_printf(&name, "%s-shell.so", _name);
	assert(name);

	shell_init = weston_load_module(name, "wet_shell_init", MODULEDIR);
	free(name);

	if (!shell_init)
		return -1;
	if (shell_init(compositor, argc, argv) < 0)
		return -1;
	return 0;
}

static char *
wet_get_binary_path(const char *name, const char *dir)
{
	char path[PATH_MAX];
	size_t len;

	len = weston_module_path_from_env(name, path, sizeof path);
	if (len > 0)
		return strdup(path);

	len = snprintf(path, sizeof path, "%s/%s", dir, name);
	if (len >= sizeof path)
		return NULL;

	return strdup(path);
}

WL_EXPORT char *
wet_get_libexec_path(const char *name)
{
	return wet_get_binary_path(name, LIBEXECDIR);
}

WL_EXPORT char *
wet_get_bindir_path(const char *name)
{
	return wet_get_binary_path(name, BINDIR);
}

static int
load_modules(struct weston_compositor *ec, const char *modules,
	     int *argc, char *argv[])
{
	const char *p, *end;
	char buffer[256];

	if (modules == NULL)
		return 0;

	p = modules;
	while (*p) {
		end = strchrnul(p, ',');
		snprintf(buffer, sizeof buffer, "%.*s", (int) (end - p), p);

		if (strstr(buffer, "xwayland.so")) {
			weston_log("fatal: Old Xwayland module loading detected: "
				   "Please use --xwayland command line option "
				   "or set xwayland=true in the [core] section "
				   "in weston.ini\n");
			return -1;
		} else {
			if (wet_load_module(ec, buffer, argc, argv) < 0)
				return -1;
		}

		p = end;
		while (*p == ',')
			p++;
	}

	return 0;
}

static void
load_additional_modules(struct wet_compositor wet)
{
	if (wet.drm_backend_loaded) {
		load_remoting(wet.compositor, wet.config);
		load_pipewire(wet.compositor, wet.config);
	}
}

static int
save_touch_device_calibration(struct weston_compositor *compositor,
			      struct weston_touch_device *device,
			      const struct weston_touch_device_matrix *calibration)
{
	struct weston_config_section *s;
	struct weston_config *config = wet_get_config(compositor);
	char *helper = NULL;
	char *helper_cmd = NULL;
	int ret = -1;
	int status;
	const float *m = calibration->m;

	s = weston_config_get_section(config,
				      "libinput", NULL, NULL);

	weston_config_section_get_string(s, "calibration_helper",
					 &helper, NULL);

	if (!helper || strlen(helper) == 0) {
		ret = 0;
		goto out;
	}

	if (asprintf(&helper_cmd, "\"%s\" '%s' %f %f %f %f %f %f",
		     helper, device->syspath,
		     m[0], m[1], m[2],
		     m[3], m[4], m[5]) < 0)
		goto out;

	status = system(helper_cmd);
	free(helper_cmd);

	if (status < 0) {
		weston_log("Error: failed to run calibration helper '%s'.\n",
			   helper);
		goto out;
	}

	if (!WIFEXITED(status)) {
		weston_log("Error: calibration helper '%s' possibly killed.\n",
			   helper);
		goto out;
	}

	if (WEXITSTATUS(status) == 0) {
		ret = 0;
	} else {
		weston_log("Calibration helper '%s' exited with status %d.\n",
			   helper, WEXITSTATUS(status));
	}

out:
	free(helper);

	return ret;
}

static const struct {
	const char *name;
	enum require_outputs mode;
} require_outputs_modes [] = {
	{ "all-found",	REQUIRE_OUTPUTS_ALL_FOUND },
	{ "any",	REQUIRE_OUTPUTS_ANY },
	{ "none",	REQUIRE_OUTPUTS_NONE },
};

static int
weston_parse_require_outputs(const char *name, enum require_outputs *mode)
{
	unsigned int i;

	for (i = 0; i < ARRAY_LENGTH(require_outputs_modes); i++)
		if (strcmp(require_outputs_modes[i].name, name) == 0) {
			*mode = require_outputs_modes[i].mode;
			return 0;
		}

	return -1;
}

static int
weston_compositor_init_config(struct weston_compositor *ec,
			      struct weston_config *config)
{
	struct wet_compositor *compositor = to_wet_compositor(ec);
	struct xkb_rule_names xkb_names;
	struct weston_config_section *s;
	int repaint_msec;
	bool color_management;
	bool cal;

	/* weston.ini [keyboard] */
	s = weston_config_get_section(config, "keyboard", NULL, NULL);
	weston_config_section_get_string(s, "keymap_rules",
					 (char **) &xkb_names.rules, NULL);
	weston_config_section_get_string(s, "keymap_model",
					 (char **) &xkb_names.model, NULL);
	weston_config_section_get_string(s, "keymap_layout",
					 (char **) &xkb_names.layout, NULL);
	weston_config_section_get_string(s, "keymap_variant",
					 (char **) &xkb_names.variant, NULL);
	weston_config_section_get_string(s, "keymap_options",
					 (char **) &xkb_names.options, NULL);

	if (weston_compositor_set_xkb_rule_names(ec, &xkb_names) < 0)
		return -1;

	weston_config_section_get_int(s, "repeat-rate",
				      &ec->kb_repeat_rate, 40);
	weston_config_section_get_int(s, "repeat-delay",
				      &ec->kb_repeat_delay, 400);

	weston_config_section_get_bool(s, "vt-switching",
				       &ec->vt_switching, true);

	/* weston.ini [core] */
	s = weston_config_get_section(config, "core", NULL, NULL);
	weston_config_section_get_int(s, "repaint-window", &repaint_msec,
				      ec->repaint_msec);
	if (repaint_msec < -10 || repaint_msec > 1000) {
		weston_log("Invalid repaint_window value in config: %d\n",
			   repaint_msec);
	} else {
		ec->repaint_msec = repaint_msec;
	}
	weston_log("Output repaint window is %d ms maximum.\n",
		   ec->repaint_msec);

	weston_config_section_get_bool(s, "color-management",
				       &color_management, false);
	if (color_management) {
		if (weston_compositor_load_color_manager(ec) < 0)
			return -1;
		else
			compositor->use_color_manager = true;
	}

	/* weston.ini [libinput] */
	s = weston_config_get_section(config, "libinput", NULL, NULL);
	weston_config_section_get_bool(s, "touchscreen_calibrator", &cal, 0);
	if (cal)
		weston_compositor_enable_touch_calibrator(ec,
						save_touch_device_calibration);

	return 0;
}

static char *
weston_choose_default_backend(void)
{
	char *backend = NULL;

#if defined(__QNX__)
	if (getenv("WAYLAND_DISPLAY") || getenv("WAYLAND_SOCKET"))
		backend = strdup("wayland-backend.so");
	else if (access("/dev/screen/.config", R_OK) == 0)
		backend = strdup("qnx-screen");
	else
		weston_log("fatal: Weston does not have a native backend for QNX.  screen must be running.\n");
#else
	if (getenv("WAYLAND_DISPLAY") || getenv("WAYLAND_SOCKET"))
		backend = strdup("wayland");
	else if (getenv("DISPLAY"))
		backend = strdup("x11");
	else
		backend = strdup(WESTON_NATIVE_BACKEND);
#endif

	return backend;
}

static const struct { const char *name; uint32_t token; } transforms[] = {
	{ "normal",             WL_OUTPUT_TRANSFORM_NORMAL },
	{ "rotate-90",          WL_OUTPUT_TRANSFORM_90 },
	{ "rotate-180",         WL_OUTPUT_TRANSFORM_180 },
	{ "rotate-270",         WL_OUTPUT_TRANSFORM_270 },
	{ "flipped",            WL_OUTPUT_TRANSFORM_FLIPPED },
	{ "flipped-rotate-90",  WL_OUTPUT_TRANSFORM_FLIPPED_90 },
	{ "flipped-rotate-180", WL_OUTPUT_TRANSFORM_FLIPPED_180 },
	{ "flipped-rotate-270", WL_OUTPUT_TRANSFORM_FLIPPED_270 },
};

WL_EXPORT int
weston_parse_transform(const char *transform, uint32_t *out)
{
	unsigned int i;

	for (i = 0; i < ARRAY_LENGTH(transforms); i++)
		if (strcmp(transforms[i].name, transform) == 0) {
			*out = transforms[i].token;
			return 0;
		}

	*out = WL_OUTPUT_TRANSFORM_NORMAL;
	return -1;
}

WL_EXPORT const char *
weston_transform_to_string(uint32_t output_transform)
{
	unsigned int i;

	for (i = 0; i < ARRAY_LENGTH(transforms); i++)
		if (transforms[i].token == output_transform)
			return transforms[i].name;

	return "<illegal value>";
}

static int
load_configuration(struct weston_config **config, int32_t noconfig,
		   const char *config_file)
{
	const char *file = "weston.ini";
	const char *full_path;

	*config = NULL;

	if (config_file)
		file = config_file;

	if (noconfig == 0)
		*config = weston_config_parse(file);

	if (*config) {
		full_path = weston_config_get_full_path(*config);

		weston_log("Using config file '%s'\n", full_path);
		setenv(WESTON_CONFIG_FILE_ENV_VAR, full_path, 1);

		return 0;
	}

	if (config_file && noconfig == 0) {
		weston_log("fatal: error opening or reading config file"
			   " '%s'.\n", config_file);

		return -1;
	}

	weston_log("Starting with no config file.\n");
	setenv(WESTON_CONFIG_FILE_ENV_VAR, "", 1);

	return 0;
}

static void
handle_exit(struct weston_compositor *c)
{
	wl_display_terminate(c->wl_display);
}

static void
wet_output_set_scale(struct weston_output *output,
		     struct weston_config_section *section,
		     int32_t default_scale,
		     int32_t parsed_scale)
{
	int32_t scale = default_scale;

	if (section)
		weston_config_section_get_int(section, "scale", &scale, default_scale);

	if (parsed_scale)
		scale = parsed_scale;

	weston_output_set_scale(output, scale);
}

/* UINT32_MAX is treated as invalid because 0 is a valid
 * enumeration value and the parameter is unsigned
 */
static int
wet_output_set_transform(struct weston_output *output,
			 struct weston_config_section *section,
			 uint32_t default_transform,
			 uint32_t parsed_transform)
{
	char *t = NULL;
	uint32_t transform = default_transform;

	if (section) {
		weston_config_section_get_string(section,
						 "transform", &t, NULL);
	}

	if (t) {
		if (weston_parse_transform(t, &transform) < 0) {
			weston_log("Invalid transform \"%s\" for output %s\n",
				   t, output->name);
			return -1;
		}
		free(t);
	}

	if (parsed_transform != UINT32_MAX)
		transform = parsed_transform;

	weston_output_set_transform(output, transform);

	return 0;
}

static int
wet_output_set_color_profile(struct weston_output *output,
			     struct weston_config_section *section,
			     struct weston_color_profile *parent_winsys_profile)
{
	struct wet_compositor *compositor = to_wet_compositor(output->compositor);
	struct weston_color_profile *cprof;
	char *icc_file = NULL;
	bool ok;

	if (!compositor->use_color_manager)
		return 0;

	if (section) {
		weston_config_section_get_string(section, "icc_profile",
						 &icc_file, NULL);
	}

	if (icc_file) {
		cprof = weston_compositor_load_icc_file(output->compositor,
							icc_file);
		free(icc_file);
	} else if (parent_winsys_profile) {
		cprof = weston_color_profile_ref(parent_winsys_profile);
	} else {
		return 0;
	}

	if (!cprof)
		return -1;

	ok = weston_output_set_color_profile(output, cprof);
	if (!ok) {
		weston_log("Error: failed to set color profile '%s' for output %s\n",
			   weston_color_profile_get_description(cprof),
			   output->name);
	}

	weston_color_profile_unref(cprof);
	return ok ? 0 : -1;
}

static int
wet_output_set_eotf_mode(struct weston_output *output,
			 struct weston_config_section *section)
{
	static const struct {
		const char *name;
		enum weston_eotf_mode eotf_mode;
	} modes[] = {
		{ "sdr",	WESTON_EOTF_MODE_SDR },
		{ "hdr-gamma",	WESTON_EOTF_MODE_TRADITIONAL_HDR },
		{ "st2084",	WESTON_EOTF_MODE_ST2084 },
		{ "hlg",	WESTON_EOTF_MODE_HLG },
	};
	struct wet_compositor *compositor;
	enum weston_eotf_mode eotf_mode = WESTON_EOTF_MODE_SDR;
	char *str = NULL;
	unsigned i;

	compositor = to_wet_compositor(output->compositor);

	if (section) {
		weston_config_section_get_string(section, "eotf-mode",
						 &str, NULL);
	}

	if (!str) {
		/* The default SDR mode is always supported. */
		assert(weston_output_get_supported_eotf_modes(output) & eotf_mode);
		weston_output_set_eotf_mode(output, eotf_mode);
		return 0;
	}

	for (i = 0; i < ARRAY_LENGTH(modes); i++)
		if (strcmp(str, modes[i].name) == 0)
			break;

	if (i == ARRAY_LENGTH(modes)) {
		weston_log("Error in config for output '%s': '%s' is not a valid EOTF mode. Try one of:",
			   output->name, str);
		for (i = 0; i < ARRAY_LENGTH(modes); i++)
			weston_log_continue(" %s", modes[i].name);
		weston_log_continue("\n");
		return -1;
	}
	eotf_mode = modes[i].eotf_mode;

	if ((weston_output_get_supported_eotf_modes(output) & eotf_mode) == 0) {
		weston_log("Error: output '%s' does not support EOTF mode %s.\n",
			   output->name, str);
#if !HAVE_LIBDISPLAY_INFO
		weston_log_continue(STAMP_SPACE "Weston was built without libdisplay-info, "
				    "so HDR capabilities cannot be detected.\n");
#endif
		free(str);
		return -1;
	}

	if (eotf_mode != WESTON_EOTF_MODE_SDR &&
	    !compositor->use_color_manager) {
		weston_log("Error: EOTF mode %s on output '%s' requires color-management=true in weston.ini\n",
			   str, output->name);
		free(str);
		return -1;
	}

	weston_output_set_eotf_mode(output, eotf_mode);

	free(str);
	return 0;
}

struct wet_color_characteristics_keys {
	const char *name;
	enum weston_color_characteristics_groups group;
	float minval;
	float maxval;
};

#define COLOR_CHARAC_NAME "color_characteristics"

static int
parse_color_characteristics(struct weston_color_characteristics *cc_out,
			      struct weston_config_section *section)
{
	static const struct wet_color_characteristics_keys keys[] = {
		{ "red_x",   WESTON_COLOR_CHARACTERISTICS_GROUP_PRIMARIES, 0.0f, 1.0f },
		{ "red_y",   WESTON_COLOR_CHARACTERISTICS_GROUP_PRIMARIES, 0.0f, 1.0f },
		{ "green_x", WESTON_COLOR_CHARACTERISTICS_GROUP_PRIMARIES, 0.0f, 1.0f },
		{ "green_y", WESTON_COLOR_CHARACTERISTICS_GROUP_PRIMARIES, 0.0f, 1.0f },
		{ "blue_x",  WESTON_COLOR_CHARACTERISTICS_GROUP_PRIMARIES, 0.0f, 1.0f },
		{ "blue_y",  WESTON_COLOR_CHARACTERISTICS_GROUP_PRIMARIES, 0.0f, 1.0f },
		{ "white_x", WESTON_COLOR_CHARACTERISTICS_GROUP_WHITE,     0.0f, 1.0f },
		{ "white_y", WESTON_COLOR_CHARACTERISTICS_GROUP_WHITE,     0.0f, 1.0f },
		{ "max_L",   WESTON_COLOR_CHARACTERISTICS_GROUP_MAXL,      0.0f, 1e5f },
		{ "min_L",   WESTON_COLOR_CHARACTERISTICS_GROUP_MINL,      0.0f, 1e5f },
		{ "maxFALL", WESTON_COLOR_CHARACTERISTICS_GROUP_MAXFALL,   0.0f, 1e5f },
	};
	static const char *msgpfx = "Config error in weston.ini [" COLOR_CHARAC_NAME "]";
	struct weston_color_characteristics cc = {};
	float *const keyvalp[ARRAY_LENGTH(keys)] = {
		/* These must be in the same order as keys[]. */
		&cc.primary[0].x, &cc.primary[0].y,
		&cc.primary[1].x, &cc.primary[1].y,
		&cc.primary[2].x, &cc.primary[2].y,
		&cc.white.x, &cc.white.y,
		&cc.max_luminance,
		&cc.min_luminance,
		&cc.maxFALL,
	};
	bool found[ARRAY_LENGTH(keys)] = {};
	uint32_t missing_group_mask = 0;
	unsigned i;
	char *section_name;
	int ret = 0;

	weston_config_section_get_string(section, "name",
					 &section_name, "<unnamed>");
	if (strchr(section_name, ':') != NULL) {
		ret = -1;
		weston_log("%s name=%s: reserved name. Do not use ':' character in the name.\n",
			   msgpfx, section_name);
	}

	/* Parse keys if they exist */
	for (i = 0; i < ARRAY_LENGTH(keys); i++) {
		double value;

		if (weston_config_section_get_double(section, keys[i].name,
						     &value, NAN) == 0) {
			float f = value;

			found[i] = true;

			/* Range check, NaN shall not pass. */
			if (f >= keys[i].minval && f <= keys[i].maxval) {
				/* Key found, parsed, and good value. */
				*keyvalp[i] = f;
				continue;
			}

			ret = -1;
			weston_log("%s name=%s: %s value %f is outside of the range %f - %f.\n",
				   msgpfx, section_name, keys[i].name, value,
				   keys[i].minval, keys[i].maxval);
			continue;
		}

		if (errno == EINVAL) {
			found[i] = true;
			ret = -1;
			weston_log("%s name=%s: failed to parse the value of key %s.\n",
				   msgpfx, section_name, keys[i].name);
		}
	}

	/* Collect set and unset groups */
	for (i = 0; i < ARRAY_LENGTH(keys); i++) {
		uint32_t group = keys[i].group;

		if (found[i])
			cc.group_mask |= group;
		else
			missing_group_mask |= group;
	}

	/* Ensure groups are given fully or not at all. */
	for (i = 0; i < ARRAY_LENGTH(keys); i++) {
		uint32_t group = keys[i].group;

		if ((cc.group_mask & group) && (missing_group_mask & group)) {
			ret = -1;
			weston_log("%s name=%s: group %d key %s is %s. "
				   "You must set either none or all keys of a group.\n",
				   msgpfx, section_name, ffs(group), keys[i].name,
				   found[i] ? "set" : "missing");
		}
	}

	free(section_name);

	if (ret == 0)
		*cc_out = cc;

	return ret;
}

WESTON_EXPORT_FOR_TESTS int
wet_output_set_color_characteristics(struct weston_output *output,
				     struct weston_config *wc,
				     struct weston_config_section *section)
{
	char *cc_name = NULL;
	struct weston_config_section *cc_section;
	struct weston_color_characteristics cc;

	weston_config_section_get_string(section, COLOR_CHARAC_NAME,
					 &cc_name, NULL);
	if (!cc_name)
		return 0;

	cc_section = weston_config_get_section(wc, COLOR_CHARAC_NAME,
					       "name", cc_name);
	if (!cc_section) {
		weston_log("Config error in weston.ini, output %s: "
			   "no [" COLOR_CHARAC_NAME "] section with 'name=%s' found.\n",
			   output->name, cc_name);
		goto out_error;
	}

	if (parse_color_characteristics(&cc, cc_section) < 0)
		goto out_error;

	weston_output_set_color_characteristics(output, &cc);
	free(cc_name);
	return 0;

out_error:
	free(cc_name);
	return -1;
}

static void
allow_content_protection(struct weston_output *output,
			struct weston_config_section *section)
{
	bool allow_hdcp = true;

	if (section)
		weston_config_section_get_bool(section, "allow_hdcp",
					       &allow_hdcp, true);

	weston_output_allow_protection(output, allow_hdcp);
}

static void
parse_simple_mode(struct weston_output *output,
		  struct weston_config_section *section, int *width,
		  int *height, struct wet_output_config *defaults,
		  struct wet_output_config *parsed_options)
{
	*width = defaults->width;
	*height = defaults->height;

	if (section) {
		char *mode;

		weston_config_section_get_string(section, "mode", &mode, NULL);
		if (!mode || sscanf(mode, "%dx%d", width, height) != 2) {
			weston_log("Invalid mode for output %s. Using defaults.\n",
				   output->name);
			*width = defaults->width;
			*height = defaults->height;
		}
		free(mode);
	}

	if (parsed_options->width)
		*width = parsed_options->width;

	if (parsed_options->height)
		*height = parsed_options->height;
}

static int
wet_configure_windowed_output_from_config(struct weston_output *output,
					  struct wet_output_config *defaults)
{
	const struct weston_windowed_output_api *api =
		weston_windowed_output_get_api(output->compositor);

	struct weston_config *wc = wet_get_config(output->compositor);
	struct weston_config_section *section = NULL;
	struct wet_compositor *compositor = to_wet_compositor(output->compositor);
	struct wet_output_config *parsed_options = compositor->parsed_options;
	int width;
	int height;

	assert(parsed_options);

	if (!api) {
		weston_log("Cannot use weston_windowed_output_api.\n");
		return -1;
	}

	section = weston_config_get_section(wc, "output", "name", output->name);

	parse_simple_mode(output, section, &width, &height, defaults,
			  parsed_options);

	allow_content_protection(output, section);

	wet_output_set_scale(output, section, defaults->scale, parsed_options->scale);
	if (wet_output_set_transform(output, section, defaults->transform,
				     parsed_options->transform) < 0) {
		return -1;
	}

	if (wet_output_set_color_profile(output, section, NULL) < 0)
		return -1;

	if (api->output_set_size(output, width, height) < 0) {
		weston_log("Cannot configure output \"%s\" using weston_windowed_output_api.\n",
			   output->name);
		return -1;
	}

	return 0;
}

static int
count_remaining_heads(struct weston_output *output, struct weston_head *to_go)
{
	struct weston_head *iter = NULL;
	int n = 0;

	while ((iter = weston_output_iterate_heads(output, iter))) {
		if (iter != to_go)
			n++;
	}

	return n;
}

static void
wet_head_tracker_destroy(struct wet_head_tracker *track)
{
	wl_list_remove(&track->head_destroy_listener.link);
	free(track);
}

static void
handle_head_destroy(struct wl_listener *listener, void *data)
{
	struct weston_head *head = data;
	struct weston_output *output;
	struct wet_head_tracker *track =
		container_of(listener, struct wet_head_tracker,
			     head_destroy_listener);

	wet_head_tracker_destroy(track);

	output = weston_head_get_output(head);

	/* On shutdown path, the output might be already gone. */
	if (!output)
		return;

	if (count_remaining_heads(output, head) > 0)
		return;

	weston_output_destroy(output);
}

static struct wet_head_tracker *
wet_head_tracker_from_head(struct weston_head *head)
{
	struct wl_listener *lis;

	lis = weston_head_get_destroy_listener(head, handle_head_destroy);
	if (!lis)
		return NULL;

	return container_of(lis, struct wet_head_tracker,
			    head_destroy_listener);
}

/* Listen for head destroy signal.
 *
 * If a head is destroyed and it was the last head on the output, we
 * destroy the associated output.
 *
 * Do not bother destroying the head trackers on shutdown, the backend will
 * destroy the heads which calls our handler to destroy the trackers.
 */
static void
wet_head_tracker_create(struct wet_compositor *compositor,
			struct weston_head *head)
{
	struct wet_head_tracker *track;

	track = zalloc(sizeof *track);
	if (!track)
		return;

	track->head_destroy_listener.notify = handle_head_destroy;
	weston_head_add_destroy_listener(head, &track->head_destroy_listener);
}

/* Place output exactly to the right of the most recently enabled output.
 *
 * Historically, we haven't given much thought to output placement,
 * simply adding outputs in a horizontal line as they're enabled. This
 * function simply sets an output's x coordinate to the right of the
 * most recently enabled output, and its y to zero.
 *
 * If you're adding new calls to this function, you're also not giving
 * much thought to output placement, so please consider carefully if
 * it's really doing what you want.
 *
 * You especially don't want to use this for any code that won't
 * immediately enable the passed output.
 */
static void
weston_output_lazy_align(struct weston_output *output)
{
	struct weston_compositor *c;
	struct weston_output *peer;
	int next_x = 0;

	/* Put this output to the right of the most recently enabled output */
	c = output->compositor;
	if (!wl_list_empty(&c->output_list)) {
		peer = container_of(c->output_list.prev,
				    struct weston_output, link);
		next_x = peer->pos.c.x + peer->width;
	}
	output->pos.c = weston_coord(next_x, 0);
}

static void
simple_head_enable(struct wet_compositor *wet, struct wet_backend *wb,
		   struct weston_head *head)
{
	struct weston_output *output;
	int ret = 0;

	output = weston_compositor_create_output(wet->compositor, head,
						 head->name);
	if (!output) {
		weston_log("Could not create an output for head \"%s\".\n",
			   weston_head_get_name(head));
		wet->init_failed = true;

		return;
	}

	weston_output_lazy_align(output);

	if (wb->simple_output_configure)
		ret = wb->simple_output_configure(output);
	if (ret < 0) {
		weston_log("Cannot configure output \"%s\".\n",
			   weston_head_get_name(head));
		weston_output_destroy(output);
		wet->init_failed = true;

		return;
	}

	if (weston_output_enable(output) < 0) {
		weston_log("Enabling output \"%s\" failed.\n",
			   weston_head_get_name(head));
		weston_output_destroy(output);
		wet->init_failed = true;

		return;
	}

	wet_head_tracker_create(wet, head);

	/* The weston_compositor will track and destroy the output on exit. */
}

static void
simple_head_disable(struct weston_head *head)
{
	struct weston_output *output;
	struct wet_head_tracker *track;

	track = wet_head_tracker_from_head(head);
	if (track)
		wet_head_tracker_destroy(track);

	output = weston_head_get_output(head);
	assert(output);
	weston_output_destroy(output);
}

static struct weston_head *
wet_backend_iterate_heads(struct wet_compositor *wet, struct wet_backend *wb,
                          struct weston_head *iter)
{
       while ((iter = weston_compositor_iterate_heads(wet->compositor, iter))) {
               if (iter->backend == wb->backend)
                       break;
       }

       return iter;
}

static void
simple_heads_changed(struct wl_listener *listener, void *arg)
{
	struct weston_compositor *compositor = arg;
	struct wet_compositor *wet = to_wet_compositor(compositor);
	struct wet_backend *wb = container_of(listener, struct wet_backend,
					      heads_changed_listener);
	struct weston_head *head = NULL;
	bool connected;
	bool enabled;
	bool changed;
	bool non_desktop;

	while ((head = wet_backend_iterate_heads(wet, wb, head))) {
		connected = weston_head_is_connected(head);
		enabled = weston_head_is_enabled(head);
		changed = weston_head_is_device_changed(head);
		non_desktop = weston_head_is_non_desktop(head);

		if (connected && !enabled && !non_desktop) {
			simple_head_enable(wet, wb, head);
		} else if (!connected && enabled) {
			simple_head_disable(head);
		} else if (enabled && changed) {
			weston_log("Detected a monitor change on head '%s', "
				   "not bothering to do anything about it.\n",
				   weston_head_get_name(head));
		}
		weston_head_reset_device_changed(head);
	}
}

static void
<<<<<<< HEAD
wet_set_simple_head_configurator(struct weston_compositor *compositor,
				 int (*fn)(struct weston_output *))
{
	struct wet_compositor *wet = to_wet_compositor(compositor);

	wet->simple_output_configure = fn;

	wet->heads_changed_listener.notify = simple_heads_changed;
	weston_compositor_add_heads_changed_listener(compositor,
						&wet->heads_changed_listener);
}

#if !defined(__QNX__)
static void
=======
>>>>>>> 712cdc56
configure_input_device_accel(struct weston_config_section *s,
		struct libinput_device *device)
{
	char *profile_string = NULL;
	int is_a_profile = 1;
	uint32_t profiles;
	enum libinput_config_accel_profile profile;
	double speed;

	if (weston_config_section_get_string(s, "accel-profile",
					     &profile_string, NULL) == 0) {
		if (strcmp(profile_string, "flat") == 0)
			profile = LIBINPUT_CONFIG_ACCEL_PROFILE_FLAT;
		else if (strcmp(profile_string, "adaptive") == 0)
			profile = LIBINPUT_CONFIG_ACCEL_PROFILE_ADAPTIVE;
		else {
			weston_log("warning: no such accel-profile: %s\n",
				   profile_string);
			is_a_profile = 0;
		}

		profiles = libinput_device_config_accel_get_profiles(device);
		if (is_a_profile && (profile & profiles) != 0) {
			weston_log("          accel-profile=%s\n",
				   profile_string);
			libinput_device_config_accel_set_profile(device,
					profile);
		}
	}

	if (weston_config_section_get_double(s, "accel-speed",
					     &speed, 0) == 0 &&
	    speed >= -1. && speed <= 1.) {
		weston_log("          accel-speed=%.3f\n", speed);
		libinput_device_config_accel_set_speed(device, speed);
	}

	free(profile_string);
}

static void
configure_input_device_scroll(struct weston_config_section *s,
		struct libinput_device *device)
{
	bool natural;
	char *method_string = NULL;
	uint32_t methods;
	enum libinput_config_scroll_method method;
	char *button_string = NULL;
	int button;

	if (libinput_device_config_scroll_has_natural_scroll(device) &&
	    weston_config_section_get_bool(s, "natural-scroll",
					   &natural, false) == 0) {
		weston_log("          natural-scroll=%s\n",
			   natural ? "true" : "false");
		libinput_device_config_scroll_set_natural_scroll_enabled(
				device, natural);
	}

	if (weston_config_section_get_string(s, "scroll-method",
					     &method_string, NULL) != 0)
		goto done;
	if (strcmp(method_string, "two-finger") == 0)
		method = LIBINPUT_CONFIG_SCROLL_2FG;
	else if (strcmp(method_string, "edge") == 0)
		method = LIBINPUT_CONFIG_SCROLL_EDGE;
	else if (strcmp(method_string, "button") == 0)
		method = LIBINPUT_CONFIG_SCROLL_ON_BUTTON_DOWN;
	else if (strcmp(method_string, "none") == 0)
		method = LIBINPUT_CONFIG_SCROLL_NO_SCROLL;
	else {
		weston_log("warning: no such scroll-method: %s\n",
			   method_string);
		goto done;
	}

	methods = libinput_device_config_scroll_get_methods(device);
	if (method != LIBINPUT_CONFIG_SCROLL_NO_SCROLL &&
	    (method & methods) == 0)
		goto done;

	weston_log("          scroll-method=%s\n", method_string);
	libinput_device_config_scroll_set_method(device, method);

	if (method == LIBINPUT_CONFIG_SCROLL_ON_BUTTON_DOWN) {
		if (weston_config_section_get_string(s, "scroll-button",
						     &button_string,
						     NULL) != 0)
			goto done;

		button = libevdev_event_code_from_name(EV_KEY, button_string);
		if (button == -1) {
			weston_log("          Bad scroll-button: %s\n",
				   button_string);
			goto done;
		}

		weston_log("          scroll-button=%s\n", button_string);
		libinput_device_config_scroll_set_button(device, button);
	}

done:
	free(method_string);
	free(button_string);
}
#endif

static void
configure_input_device(struct weston_compositor *compositor,
		       struct libinput_device *device)
{
#if !defined(__QNX__)
	struct weston_config_section *s;
	struct weston_config *config = wet_get_config(compositor);
	bool has_enable_tap = false;
	bool enable_tap;
	bool disable_while_typing;
	bool middle_emulation;
	bool tap_and_drag;
	bool tap_and_drag_lock;
	bool left_handed;
	unsigned int rotation;

	weston_log("libinput: configuring device \"%s\".\n",
		   libinput_device_get_name(device));

	s = weston_config_get_section(config,
				      "libinput", NULL, NULL);

	if (libinput_device_config_tap_get_finger_count(device) > 0) {
		if (weston_config_section_get_bool(s, "enable_tap",
						   &enable_tap, false) == 0) {
			weston_log("!!DEPRECATION WARNING!!: In weston.ini, "
				   "enable_tap is deprecated in favour of "
				   "enable-tap. Support for it may be removed "
				   "at any time!");
			has_enable_tap = true;
		}
		if (weston_config_section_get_bool(s, "enable-tap",
						   &enable_tap, false) == 0)
			has_enable_tap = true;
		if (has_enable_tap) {
			weston_log("          enable-tap=%s.\n",
				   enable_tap ? "true" : "false");
			libinput_device_config_tap_set_enabled(device,
							       enable_tap);
		}
		if (weston_config_section_get_bool(s, "tap-and-drag",
						   &tap_and_drag, false) == 0) {
			weston_log("          tap-and-drag=%s.\n",
				   tap_and_drag ? "true" : "false");
			libinput_device_config_tap_set_drag_enabled(device,
					tap_and_drag);
		}
		if (weston_config_section_get_bool(s, "tap-and-drag-lock",
					       &tap_and_drag_lock, false) == 0) {
			weston_log("          tap-and-drag-lock=%s.\n",
				   tap_and_drag_lock ? "true" : "false");
			libinput_device_config_tap_set_drag_lock_enabled(
					device, tap_and_drag_lock);
		}
	}

	if (libinput_device_config_dwt_is_available(device) &&
	    weston_config_section_get_bool(s, "disable-while-typing",
					   &disable_while_typing, false) == 0) {
		weston_log("          disable-while-typing=%s.\n",
			   disable_while_typing ? "true" : "false");
		libinput_device_config_dwt_set_enabled(device,
						       disable_while_typing);
	}

	if (libinput_device_config_middle_emulation_is_available(device) &&
	    weston_config_section_get_bool(s, "middle-button-emulation",
					   &middle_emulation, false) == 0) {
		weston_log("          middle-button-emulation=%s\n",
			   middle_emulation ? "true" : "false");
		libinput_device_config_middle_emulation_set_enabled(
				device, middle_emulation);
	}

	if (libinput_device_config_left_handed_is_available(device) &&
	    weston_config_section_get_bool(s, "left-handed",
				           &left_handed, false) == 0) {
		weston_log("          left-handed=%s\n",
			   left_handed ? "true" : "false");
		libinput_device_config_left_handed_set(device, left_handed);
	}

	if (libinput_device_config_rotation_is_available(device) &&
	    weston_config_section_get_uint(s, "rotation",
				           &rotation, false) == 0) {
		weston_log("          rotation=%u\n", rotation);
		libinput_device_config_rotation_set_angle(device, rotation);
	}

	if (libinput_device_config_accel_is_available(device))
		configure_input_device_accel(s, device);

	configure_input_device_scroll(s, device);
#endif
}

static int
drm_backend_output_configure(struct weston_output *output,
			     struct weston_config_section *section)
{
	struct wet_compositor *wet = to_wet_compositor(output->compositor);
	const struct weston_drm_output_api *api;
	enum weston_drm_backend_output_mode mode =
		WESTON_DRM_BACKEND_OUTPUT_PREFERRED;
	uint32_t transform = WL_OUTPUT_TRANSFORM_NORMAL;
	uint32_t max_bpc = 0;
	bool max_bpc_specified = false;
	char *s;
	char *modeline = NULL;
	char *gbm_format = NULL;
	char *content_type = NULL;
	char *seat = NULL;

	api = weston_drm_output_get_api(output->compositor);
	if (!api) {
		weston_log("Cannot use weston_drm_output_api.\n");
		return -1;
	}

	weston_config_section_get_string(section, "mode", &s, "preferred");
	if (weston_config_section_get_uint(section, "max-bpc", &max_bpc, 16) == 0)
		max_bpc_specified = true;

	if (strcmp(s, "off") == 0) {
		assert(0 && "off was supposed to be pruned");
		return -1;
	} else if (wet->drm_use_current_mode || strcmp(s, "current") == 0) {
		mode = WESTON_DRM_BACKEND_OUTPUT_CURRENT;
		/* If mode=current and no max-bpc was specfied on the .ini file,
		   use current max_bpc so full modeset is not done. */
		if (!max_bpc_specified)
			max_bpc = 0;
	} else if (strcmp(s, "preferred") != 0) {
		modeline = s;
		s = NULL;
	}
	free(s);

	if (api->set_mode(output, mode, modeline) < 0) {
		weston_log("Cannot configure output \"%s\" using weston_drm_output_api.\n",
			   output->name);
		free(modeline);
		return -1;
	}
	free(modeline);

	api->set_max_bpc(output, max_bpc);

	if (count_remaining_heads(output, NULL) == 1) {
		struct weston_head *head = weston_output_get_first_head(output);
		transform = weston_head_get_transform(head);
	}

	wet_output_set_scale(output, section, 1, 0);
	if (wet_output_set_transform(output, section, transform,
				     UINT32_MAX) < 0) {
		return -1;
	}

	if (wet_output_set_color_profile(output, section, NULL) < 0)
		return -1;

	weston_config_section_get_string(section,
					 "gbm-format", &gbm_format, NULL);

	api->set_gbm_format(output, gbm_format);
	free(gbm_format);

	weston_config_section_get_string(section,
					 "content-type", &content_type, NULL);
	if (api->set_content_type(output, content_type) < 0)
		return -1;
	free(content_type);

	weston_config_section_get_string(section, "seat", &seat, "");

	api->set_seat(output, seat);
	free(seat);

	allow_content_protection(output, section);

	if (wet_output_set_eotf_mode(output, section) < 0)
		return -1;

	if (wet_output_set_color_characteristics(output,
						 wet->config, section) < 0)
		return -1;

	return 0;
}

/* Find the output section to use for configuring the output with the
 * named head. If an output section with the given name contains
 * a "same-as" key, ignore all other settings in the output section and
 * instead find an output section named by the "same-as". Do this
 * recursively.
 */
static struct weston_config_section *
drm_config_find_controlling_output_section(struct weston_config *config,
					   const char *head_name)
{
	struct weston_config_section *section;
	char *same_as;
	int depth = 0;

	same_as = strdup(head_name);
	do {
		section = weston_config_get_section(config, "output",
						    "name", same_as);
		if (!section && depth > 0)
			weston_log("Configuration error: "
				   "output section referred to with "
				   "'same-as=%s' not found.\n", same_as);

		free(same_as);

		if (!section)
			return NULL;

		if (++depth > 10) {
			weston_log("Configuration error: "
				   "'same-as' nested too deep for output '%s'.\n",
				   head_name);
			return NULL;
		}

		weston_config_section_get_string(section, "same-as",
						 &same_as, NULL);
	} while (same_as);

	return section;
}

static struct wet_layoutput *
wet_compositor_create_layoutput(struct wet_compositor *compositor,
				const char *name,
				struct weston_config_section *section)
{
	struct wet_layoutput *lo;

	lo = zalloc(sizeof *lo);
	if (!lo)
		return NULL;

	lo->compositor = compositor;
	wl_list_insert(compositor->layoutput_list.prev, &lo->compositor_link);
	wl_list_init(&lo->output_list);
	lo->name = strdup(name);
	lo->section = section;

	return lo;
}

static void
wet_layoutput_destroy(struct wet_layoutput *lo)
{
	wl_list_remove(&lo->compositor_link);
	assert(wl_list_empty(&lo->output_list));
	free(lo->name);
	free(lo);
}

static void
wet_backend_destroy(struct wet_backend *b)
{
	wl_list_remove(&b->compositor_link);
	wl_list_remove(&b->heads_changed_listener.link);
	free(b);
}

static void
wet_output_handle_destroy(struct wl_listener *listener, void *data)
{
	struct wet_output *output;

	output = wl_container_of(listener, output, output_destroy_listener);
	assert(output->output == data);

	output->output = NULL;
	wl_list_remove(&output->output_destroy_listener.link);
}

static struct wet_output *
wet_layoutput_create_output_with_head(struct wet_layoutput *lo,
				      const char *name,
				      struct weston_head *head)
{
	struct wet_output *output;

	output = zalloc(sizeof *output);
	if (!output)
		return NULL;

	output->output =
		weston_compositor_create_output(lo->compositor->compositor,
						head, name);
	if (!output->output) {
		free(output);
		return NULL;
	}

	output->layoutput = lo;
	wl_list_insert(lo->output_list.prev, &output->link);
	output->output_destroy_listener.notify = wet_output_handle_destroy;
	weston_output_add_destroy_listener(output->output,
					   &output->output_destroy_listener);

	return output;
}

static struct wet_output *
wet_output_from_weston_output(struct weston_output *base)
{
	struct wl_listener *lis;

	lis = weston_output_get_destroy_listener(base,
						 wet_output_handle_destroy);
	if (!lis)
		return NULL;

	return container_of(lis, struct wet_output, output_destroy_listener);
}

static void
wet_output_destroy(struct wet_output *output)
{
	if (output->output) {
		/* output->output destruction may be deferred in some cases (see
		 * drm_output_destroy()), so we need to forcibly trigger the
		 * destruction callback now, or otherwise would later access
		 * data that we are about to free
		 */
		struct weston_output *save = output->output;
		wet_output_handle_destroy(&output->output_destroy_listener, save);
		weston_output_destroy(save);
	}

	wl_list_remove(&output->link);
	free(output);
}

static struct wet_layoutput *
wet_compositor_find_layoutput(struct wet_compositor *wet, const char *name)
{
	struct wet_layoutput *lo;

	wl_list_for_each(lo, &wet->layoutput_list, compositor_link)
		if (strcmp(lo->name, name) == 0)
			return lo;

	return NULL;
}

static void
wet_compositor_layoutput_add_head(struct wet_compositor *wet,
				  const char *output_name,
				  struct weston_config_section *section,
				  struct weston_head *head)
{
	struct wet_layoutput *lo;

	lo = wet_compositor_find_layoutput(wet, output_name);
	if (!lo) {
		lo = wet_compositor_create_layoutput(wet, output_name, section);
		if (!lo)
			return;
	}

	if (lo->add.n + 1 >= ARRAY_LENGTH(lo->add.heads))
		return;

	lo->add.heads[lo->add.n++] = head;
}

static void
wet_compositor_destroy_layout(struct wet_compositor *wet)
{
	struct wet_layoutput *lo, *lo_tmp;
	struct wet_output *output, *output_tmp;

	wl_list_for_each_safe(lo, lo_tmp,
			      &wet->layoutput_list, compositor_link) {
		wl_list_for_each_safe(output, output_tmp,
				      &lo->output_list, link) {
			wet_output_destroy(output);
		}
		wet_layoutput_destroy(lo);
	}
}

static void
wet_compositor_destroy_backend_callbacks(struct wet_compositor *wet)
{
	struct wet_backend *b, *tmp;

	wl_list_for_each_safe(b, tmp, &wet->backend_list, compositor_link)
		wet_backend_destroy(b);
}

static void
drm_head_prepare_enable(struct wet_compositor *wet,
			struct weston_head *head)
{
	const char *name = weston_head_get_name(head);
	struct weston_config_section *section;
	char *output_name = NULL;
	char *mode = NULL;

	section = drm_config_find_controlling_output_section(wet->config, name);
	if (section) {
		/* skip outputs that are explicitly off, or non-desktop and not
		 * explicitly enabled. The backend turns them off automatically.
		 */
		weston_config_section_get_string(section, "mode", &mode, NULL);
		if (mode && strcmp(mode, "off") == 0) {
			free(mode);
			return;
		}
		if (!mode && weston_head_is_non_desktop(head))
			return;
		free(mode);

		weston_config_section_get_string(section, "name",
						 &output_name, NULL);
		assert(output_name);

		wet_compositor_layoutput_add_head(wet, output_name,
						  section, head);
		free(output_name);
	} else {
		wet_compositor_layoutput_add_head(wet, name, NULL, head);
	}
}

static bool
drm_head_should_force_enable(struct wet_compositor *wet,
			     struct weston_head *head)
{
	const char *name = weston_head_get_name(head);
	struct weston_config_section *section;
	bool force;

	section = drm_config_find_controlling_output_section(wet->config, name);
	if (!section)
		return false;

	weston_config_section_get_bool(section, "force-on", &force, false);
	return force;
}

static void
drm_try_attach(struct weston_output *output,
	       struct wet_head_array *add,
	       struct wet_head_array *failed)
{
	unsigned i;

	/* try to attach remaining heads, this probably succeeds */
	for (i = 1; i < add->n; i++) {
		if (!add->heads[i])
			continue;

		if (weston_output_attach_head(output, add->heads[i]) < 0) {
			assert(failed->n < ARRAY_LENGTH(failed->heads));

			failed->heads[failed->n++] = add->heads[i];
			add->heads[i] = NULL;
		}
	}
}

static int
drm_try_enable(struct weston_output *output,
	       struct wet_head_array *undo,
	       struct wet_head_array *failed)
{
	/* Try to enable, and detach heads one by one until it succeeds. */
	while (!output->enabled) {
		weston_output_lazy_align(output);

		if (weston_output_enable(output) == 0)
			return 0;

		/* the next head to drop */
		while (undo->n > 0 && undo->heads[--undo->n] == NULL)
			;

		/* No heads left to undo and failed to enable. */
		if (undo->heads[undo->n] == NULL)
			return -1;

		assert(failed->n < ARRAY_LENGTH(failed->heads));

		/* undo one head */
		weston_head_detach(undo->heads[undo->n]);
		failed->heads[failed->n++] = undo->heads[undo->n];
		undo->heads[undo->n] = NULL;
	}

	return 0;
}

static int
drm_try_attach_enable(struct weston_output *output, struct wet_layoutput *lo)
{
	struct wet_head_array failed = {};
	unsigned i;

	assert(!output->enabled);

	drm_try_attach(output, &lo->add, &failed);
	if (drm_backend_output_configure(output, lo->section) < 0)
		return -1;

	if (drm_try_enable(output, &lo->add, &failed) < 0)
		return -1;

	/* For all successfully attached/enabled heads */
	for (i = 0; i < lo->add.n; i++)
		if (lo->add.heads[i])
			wet_head_tracker_create(lo->compositor,
						lo->add.heads[i]);

	/* Push failed heads to the next round. */
	lo->add = failed;

	return 0;
}

static int
drm_process_layoutput(struct wet_compositor *wet, struct wet_layoutput *lo)
{
	struct wet_output *output, *tmp;
	char *name = NULL;
	int ret;

	/*
	 *   For each existing wet_output:
	 *     try attach
	 *   While heads left to enable:
	 *     Create output
	 *     try attach, try enable
	 */

	wl_list_for_each_safe(output, tmp, &lo->output_list, link) {
		struct wet_head_array failed = {};

		if (!output->output) {
			/* Clean up left-overs from destroyed heads. */
			wet_output_destroy(output);
			continue;
		}

		assert(output->output->enabled);

		drm_try_attach(output->output, &lo->add, &failed);
		lo->add = failed;
		if (lo->add.n == 0)
			return 0;
	}

	if (!weston_compositor_find_output_by_name(wet->compositor, lo->name))
		name = strdup(lo->name);

	while (lo->add.n > 0) {
		if (!wl_list_empty(&lo->output_list)) {
			weston_log("Error: independent-CRTC clone mode is not implemented.\n");
			return -1;
		}

		if (!name) {
			ret = asprintf(&name, "%s:%s", lo->name,
				       weston_head_get_name(lo->add.heads[0]));
			if (ret < 0)
				return -1;
		}
		output = wet_layoutput_create_output_with_head(lo, name,
							       lo->add.heads[0]);
		free(name);
		name = NULL;

		if (!output)
			return -1;

		if (drm_try_attach_enable(output->output, lo) < 0) {
			wet_output_destroy(output);
			return -1;
		}
	}

	return 0;
}

static int
drm_process_layoutputs(struct wet_compositor *wet)
{
	struct wet_layoutput *lo;
	int failed_layoutputs = 0;

	wl_list_for_each(lo, &wet->layoutput_list, compositor_link) {
		if (lo->add.n == 0)
			continue;

		if (drm_process_layoutput(wet, lo) < 0) {
			lo->add = (struct wet_head_array){};
			failed_layoutputs += 1;
			continue;
		}
	}

	if (wet->require_outputs == REQUIRE_OUTPUTS_ALL_FOUND &&
	    failed_layoutputs > 0)
		return -1;
	if (wet->require_outputs == REQUIRE_OUTPUTS_ANY &&
	    failed_layoutputs == wl_list_length(&wet->layoutput_list))
		return -1;

	return 0;
}

static void
drm_head_disable(struct weston_head *head)
{
	struct weston_output *output_base;
	struct wet_output *output;
	struct wet_head_tracker *track;

	track = wet_head_tracker_from_head(head);
	if (track)
		wet_head_tracker_destroy(track);

	output_base = weston_head_get_output(head);
	assert(output_base);
	output = wet_output_from_weston_output(output_base);
	assert(output && output->output == output_base);

	weston_head_detach(head);
	if (count_remaining_heads(output->output, NULL) == 0)
		wet_output_destroy(output);
}

static void
drm_heads_changed(struct wl_listener *listener, void *arg)
{
	struct weston_compositor *compositor = arg;
	struct wet_compositor *wet = to_wet_compositor(compositor);
	struct wet_backend *wb = container_of(listener, struct wet_backend,
					      heads_changed_listener);
	struct weston_head *head = NULL;
	bool connected;
	bool enabled;
	bool changed;
	bool forced;

	/* We need to collect all cloned heads into outputs before enabling the
	 * output.
	 */
	while ((head = wet_backend_iterate_heads(wet, wb, head))) {
		connected = weston_head_is_connected(head);
		enabled = weston_head_is_enabled(head);
		changed = weston_head_is_device_changed(head);
		forced = drm_head_should_force_enable(wet, head);

		if ((connected || forced) && !enabled) {
			drm_head_prepare_enable(wet, head);
		} else if (!(connected || forced) && enabled) {
			drm_head_disable(head);
		} else if (enabled && changed) {
			weston_log("Detected a monitor change on head '%s', "
				   "not bothering to do anything about it.\n",
				   weston_head_get_name(head));
		}
		weston_head_reset_device_changed(head);
	}

	if (drm_process_layoutputs(wet) < 0)
		wet->init_failed = true;
}

static int
drm_backend_remoted_output_configure(struct weston_output *output,
				     struct weston_config_section *section,
				     char *modeline,
				     const struct weston_remoting_api *api)
{
	char *gbm_format = NULL;
	char *seat = NULL;
	char *host = NULL;
	char *pipeline = NULL;
	int port, ret;

	ret = api->set_mode(output, modeline);
	if (ret < 0) {
		weston_log("Cannot configure an output \"%s\" using "
			   "weston_remoting_api. Invalid mode\n",
			   output->name);
		return -1;
	}

	wet_output_set_scale(output, section, 1, 0);
	if (wet_output_set_transform(output, section,
				     WL_OUTPUT_TRANSFORM_NORMAL,
				     UINT32_MAX) < 0) {
		return -1;
	};

	if (wet_output_set_color_profile(output, section, NULL) < 0)
		return -1;

	weston_config_section_get_string(section, "gbm-format", &gbm_format,
					 NULL);
	api->set_gbm_format(output, gbm_format);
	free(gbm_format);

	weston_config_section_get_string(section, "seat", &seat, "");

	api->set_seat(output, seat);
	free(seat);

	weston_config_section_get_string(section, "gst-pipeline", &pipeline,
					 NULL);
	if (pipeline) {
		api->set_gst_pipeline(output, pipeline);
		free(pipeline);
		return 0;
	}

	weston_config_section_get_string(section, "host", &host, NULL);
	weston_config_section_get_int(section, "port", &port, 0);
	if (!host || port <= 0 || 65533 < port) {
		weston_log("Cannot configure an output \"%s\". "
			   "Need to specify gst-pipeline or "
			   "host and port (1-65533).\n", output->name);
	}
	api->set_host(output, host);
	free(host);
	api->set_port(output, port);

	return 0;
}

static void
remoted_output_init(struct weston_compositor *c,
		    struct weston_config_section *section,
		    const struct weston_remoting_api *api)
{
	struct weston_output *output = NULL;
	char *output_name, *modeline = NULL;
	int ret;

	weston_config_section_get_string(section, "name", &output_name,
					 NULL);
	if (!output_name)
		return;

	weston_config_section_get_string(section, "mode", &modeline, "off");
	if (strcmp(modeline, "off") == 0)
		goto err;

	output = api->create_output(c, output_name);
	if (!output) {
		weston_log("Cannot create remoted output \"%s\".\n",
			   output_name);
		goto err;
	}

	ret = drm_backend_remoted_output_configure(output, section, modeline,
						   api);
	if (ret < 0) {
		weston_log("Cannot configure remoted output \"%s\".\n",
			   output_name);
		goto err;
	}

	weston_output_lazy_align(output);

	if (weston_output_enable(output) < 0) {
		weston_log("Enabling remoted output \"%s\" failed.\n",
			   output_name);
		goto err;
	}

	free(modeline);
	free(output_name);
	weston_log("remoted output '%s' enabled\n", output->name);
	return;

err:
	free(modeline);
	free(output_name);
	if (output)
		weston_output_destroy(output);
}

static void
load_remoting(struct weston_compositor *c, struct weston_config *wc)
{
	const struct weston_remoting_api *api = NULL;
	int (*module_init)(struct weston_compositor *ec);
	struct weston_config_section *section = NULL;
	const char *section_name;

	/* read remote-output section in weston.ini */
	while (weston_config_next_section(wc, &section, &section_name)) {
		if (strcmp(section_name, "remote-output"))
			continue;

		if (!api) {
			char *module_name;
			struct weston_config_section *core_section =
				weston_config_get_section(wc, "core", NULL,
							  NULL);

			weston_config_section_get_string(core_section,
							 "remoting",
							 &module_name,
							 "remoting-plugin.so");
			module_init = weston_load_module(module_name,
							 "weston_module_init",
							 LIBWESTON_MODULEDIR);
			free(module_name);
			if (!module_init) {
				weston_log("Can't load remoting-plugin\n");
				return;
			}
			if (module_init(c) < 0) {
				weston_log("Remoting-plugin init failed\n");
				return;
			}

			api = weston_remoting_get_api(c);
			if (!api)
				return;
		}

		remoted_output_init(c, section, api);
	}
}

static int
drm_backend_pipewire_output_configure(struct weston_output *output,
				     struct weston_config_section *section,
				     char *modeline,
				     const struct weston_pipewire_api *api)
{
	char *seat = NULL;
	int ret;

	ret = api->set_mode(output, modeline);
	if (ret < 0) {
		weston_log("Cannot configure an output \"%s\" using "
			   "weston_pipewire_api. Invalid mode\n",
			   output->name);
		return -1;
	}

	wet_output_set_scale(output, section, 1, 0);
	if (wet_output_set_transform(output, section,
				     WL_OUTPUT_TRANSFORM_NORMAL,
				     UINT32_MAX) < 0) {
		return -1;
	}

	if (wet_output_set_color_profile(output, section, NULL) < 0)
		return -1;

	weston_config_section_get_string(section, "seat", &seat, "");

	api->set_seat(output, seat);
	free(seat);

	return 0;
}

static void
pipewire_output_init(struct weston_compositor *c,
		    struct weston_config_section *section,
		    const struct weston_pipewire_api *api)
{
	struct weston_output *output = NULL;
	char *output_name, *modeline = NULL;
	int ret;

	weston_config_section_get_string(section, "name", &output_name,
					 NULL);
	if (!output_name)
		return;

	weston_config_section_get_string(section, "mode", &modeline, "off");
	if (strcmp(modeline, "off") == 0)
		goto err;

	output = api->create_output(c, output_name);
	if (!output) {
		weston_log("Cannot create pipewire output \"%s\".\n",
			   output_name);
		goto err;
	}

	ret = drm_backend_pipewire_output_configure(output, section, modeline,
						   api);
	if (ret < 0) {
		weston_log("Cannot configure pipewire output \"%s\".\n",
			   output_name);
		goto err;
	}

	weston_output_lazy_align(output);

	if (weston_output_enable(output) < 0) {
		weston_log("Enabling pipewire output \"%s\" failed.\n",
			   output_name);
		goto err;
	}

	free(modeline);
	free(output_name);
	weston_log("pipewire output '%s' enabled\n", output->name);
	return;

err:
	free(modeline);
	free(output_name);
	if (output)
		weston_output_destroy(output);
}

static void
load_pipewire(struct weston_compositor *c, struct weston_config *wc)
{
	const struct weston_pipewire_api *api = NULL;
	int (*module_init)(struct weston_compositor *ec);
	struct weston_config_section *section = NULL;
	const char *section_name;

	/* read pipewire-output section in weston.ini */
	while (weston_config_next_section(wc, &section, &section_name)) {
		if (strcmp(section_name, "pipewire-output"))
			continue;

		if (!api) {
			char *module_name;
			struct weston_config_section *core_section =
				weston_config_get_section(wc, "core", NULL,
							  NULL);

			weston_config_section_get_string(core_section,
							 "pipewire",
							 &module_name,
							 "pipewire-plugin.so");
			module_init = weston_load_module(module_name,
							 "weston_module_init",
							 LIBWESTON_MODULEDIR);
			free(module_name);
			if (!module_init) {
				weston_log("Can't load pipewire-plugin\n");
				return;
			}
			if (module_init(c) < 0) {
				weston_log("Pipewire-plugin init failed\n");
				return;
			}

			api = weston_pipewire_get_api(c);
			if (!api)
				return;
		}

		pipewire_output_init(c, section, api);
	}
}

static struct wet_backend *
wet_compositor_load_backend(struct weston_compositor *compositor,
			    enum weston_compositor_backend backend,
			    struct weston_backend_config *config_base,
			    void (*heads_changed)(struct wl_listener *, void *),
			    int (*simple_output_configure)(struct weston_output *))
{
	struct wet_compositor *wet = to_wet_compositor(compositor);
	struct wet_backend *wb;

	wb = xzalloc(sizeof *wb);

	if (heads_changed) {
		wb->simple_output_configure = simple_output_configure;

		wb->heads_changed_listener.notify = heads_changed;
		weston_compositor_add_heads_changed_listener(compositor,
							     &wb->heads_changed_listener);
	}

	wb->backend = weston_compositor_load_backend(compositor, backend,
						     config_base);
	if (!wb->backend) {
		free(wb);
		return NULL;
	}

	wl_list_insert(wet->backend_list.prev, &wb->compositor_link);

	return wb;
}

static int
load_drm_backend(struct weston_compositor *c, int *argc, char **argv,
		 struct weston_config *wc, enum weston_renderer_type renderer)
{
	struct weston_drm_backend_config config = {{ 0, }};
	struct weston_config_section *section;
	struct wet_compositor *wet = to_wet_compositor(c);
	struct wet_backend *wb;
	bool without_input = false;
	bool force_pixman = false;

	wet->drm_use_current_mode = false;

	section = weston_config_get_section(wc, "core", NULL, NULL);

	weston_config_section_get_bool(section, "use-pixman", &force_pixman,
				       false);

	const struct weston_option options[] = {
		{ WESTON_OPTION_STRING, "seat", 0, &config.seat_id },
		{ WESTON_OPTION_STRING, "drm-device", 0, &config.specific_device },
		{ WESTON_OPTION_STRING, "additional-devices", 0, &config.additional_devices},
		{ WESTON_OPTION_BOOLEAN, "current-mode", 0, &wet->drm_use_current_mode },
		{ WESTON_OPTION_BOOLEAN, "use-pixman", 0, &force_pixman },
		{ WESTON_OPTION_BOOLEAN, "continue-without-input", false, &without_input }
	};

	parse_options(options, ARRAY_LENGTH(options), argc, argv);

	if (force_pixman && renderer != WESTON_RENDERER_AUTO) {
		weston_log("error: conflicting renderer specification\n");
		return -1;
	} else if (force_pixman) {
		config.renderer = WESTON_RENDERER_PIXMAN;
	} else {
		config.renderer = renderer;
	}

	section = weston_config_get_section(wc, "core", NULL, NULL);
	weston_config_section_get_string(section,
					 "gbm-format", &config.gbm_format,
					 NULL);
	weston_config_section_get_uint(section, "pageflip-timeout",
	                               &config.pageflip_timeout, 0);
	weston_config_section_get_bool(section, "pixman-shadow",
				       &config.use_pixman_shadow, true);
	if (without_input)
		c->require_input = !without_input;

	config.base.struct_version = WESTON_DRM_BACKEND_CONFIG_VERSION;
	config.base.struct_size = sizeof(struct weston_drm_backend_config);
	config.configure_device = configure_input_device;

	wb = wet_compositor_load_backend(c, WESTON_BACKEND_DRM, &config.base,
					 drm_heads_changed, NULL);

	if (!wb)
		return -1;


	wet->drm_backend_loaded = true;

	free(config.gbm_format);
	free(config.seat_id);
	free(config.specific_device);

	return 0;
}

static int
headless_backend_output_configure(struct weston_output *output)
{
	struct wet_output_config defaults = {
		.width = 1024,
		.height = 640,
		.scale = 1,
		.transform = WL_OUTPUT_TRANSFORM_NORMAL
	};
	struct weston_config *wc = wet_get_config(output->compositor);
	struct weston_config_section *section;

	section = weston_config_get_section(wc, "output", "name", output->name);
	if (wet_output_set_eotf_mode(output, section) < 0)
		return -1;

	if (wet_output_set_color_characteristics(output, wc, section) < 0)
		return -1;

	return wet_configure_windowed_output_from_config(output, &defaults);
}

static int
load_headless_backend(struct weston_compositor *c,
		      int *argc, char **argv, struct weston_config *wc,
		      enum weston_renderer_type renderer)
{
	const struct weston_windowed_output_api *api;
	struct weston_headless_backend_config config = {{ 0, }};
	struct weston_config_section *section;
	struct wet_backend *wb;
	bool force_pixman;
	bool force_gl;
	bool no_outputs = false;
	char *transform = NULL;

	struct wet_output_config *parsed_options = wet_init_parsed_options(c);
	if (!parsed_options)
		return -1;

	section = weston_config_get_section(wc, "core", NULL, NULL);
	weston_config_section_get_bool(section, "use-pixman", &force_pixman,
				       false);
	weston_config_section_get_bool(section, "use-gl", &force_gl,
				       false);
	weston_config_section_get_bool(section, "output-decorations", &config.decorate,
				       false);

	const struct weston_option options[] = {
		{ WESTON_OPTION_INTEGER, "width", 0, &parsed_options->width },
		{ WESTON_OPTION_INTEGER, "height", 0, &parsed_options->height },
		{ WESTON_OPTION_INTEGER, "scale", 0, &parsed_options->scale },
		{ WESTON_OPTION_BOOLEAN, "use-pixman", 0, &force_pixman },
		{ WESTON_OPTION_BOOLEAN, "use-gl", 0, &force_gl },
		{ WESTON_OPTION_STRING, "transform", 0, &transform },
		{ WESTON_OPTION_BOOLEAN, "no-outputs", 0, &no_outputs },
	};

	parse_options(options, ARRAY_LENGTH(options), argc, argv);

	if ((force_pixman && force_gl) ||
	    (renderer != WESTON_RENDERER_AUTO && (force_pixman || force_gl))) {
		weston_log("Conflicting renderer specifications\n");
		return -1;
	} else if (force_pixman) {
		config.renderer = WESTON_RENDERER_PIXMAN;
	} else if (force_gl) {
		config.renderer = WESTON_RENDERER_GL;
	} else {
		config.renderer = renderer;
	}

	if (transform) {
		if (weston_parse_transform(transform, &parsed_options->transform) < 0) {
			weston_log("Invalid transform \"%s\"\n", transform);
			return -1;
		}
		free(transform);
	}

	config.base.struct_version = WESTON_HEADLESS_BACKEND_CONFIG_VERSION;
	config.base.struct_size = sizeof(struct weston_headless_backend_config);

	/* load the actual wayland backend and configure it */
	wb = wet_compositor_load_backend(c, WESTON_BACKEND_HEADLESS,
					 &config.base, simple_heads_changed,
					 headless_backend_output_configure);

	if (!wb)
		return -1;

	if (!no_outputs) {
		api = weston_windowed_output_get_api(c);

		if (!api) {
			weston_log("Cannot use weston_windowed_output_api.\n");
			return -1;
		}

		if (api->create_head(wb->backend, "headless") < 0)
			return -1;
	}

	return 0;
}

static int
pipewire_backend_output_configure(struct weston_output *output)
{
	struct wet_output_config defaults = {
		.width = 640,
		.height = 480,
	};
	struct wet_compositor *compositor = to_wet_compositor(output->compositor);
	struct wet_output_config *parsed_options = compositor->parsed_options;
	const struct weston_pipewire_output_api *api = weston_pipewire_output_get_api(output->compositor);
	struct weston_config *wc = wet_get_config(output->compositor);
	struct weston_config_section *section;
	char *gbm_format = NULL;
	int width;
	int height;

	assert(parsed_options);

	if (!api) {
		weston_log("Cannot use weston_pipewire_output_api.\n");
		return -1;
	}

	section = weston_config_get_section(wc, "output", "name", output->name);

	parse_simple_mode(output, section, &width, &height, &defaults,
			  parsed_options);

	if (section)
		weston_config_section_get_string(section, "gbm-format",
						 &gbm_format, NULL);

	weston_output_set_scale(output, 1);
	weston_output_set_transform(output, WL_OUTPUT_TRANSFORM_NORMAL);

	api->set_gbm_format(output, gbm_format);
	free(gbm_format);

	if (api->output_set_size(output, width, height) < 0) {
		weston_log("Cannot configure output \"%s\" using weston_pipewire_output_api.\n",
			   output->name);
		return -1;
	}
	weston_log("pipewire_backend_output_configure.. Done\n");

	return 0;
}

static void
weston_pipewire_backend_config_init(struct weston_pipewire_backend_config *config)
{
	config->base.struct_version = WESTON_PIPEWIRE_BACKEND_CONFIG_VERSION;
	config->base.struct_size = sizeof(struct weston_pipewire_backend_config);
}

static int
load_pipewire_backend(struct weston_compositor *c,
		      int *argc, char *argv[], struct weston_config *wc,
		      enum weston_renderer_type renderer)
{
	struct weston_pipewire_backend_config config = {{ 0, }};
	struct weston_config_section *section;
	struct wet_output_config *parsed_options = wet_init_parsed_options(c);
	struct wet_backend *wb;

	if (!parsed_options)
		return -1;

	weston_pipewire_backend_config_init(&config);

	const struct weston_option pipewire_options[] = {
		{ WESTON_OPTION_INTEGER, "width", 0, &parsed_options->width },
		{ WESTON_OPTION_INTEGER, "height", 0, &parsed_options->height },
	};

	parse_options(pipewire_options, ARRAY_LENGTH(pipewire_options), argc, argv);

	config.renderer = renderer;

	section = weston_config_get_section(wc, "core", NULL, NULL);
	weston_config_section_get_string(section, "gbm-format",
					 &config.gbm_format, NULL);

	section = weston_config_get_section(wc, "pipewire", NULL, NULL);
	weston_config_section_get_int(section, "num-outputs",
				      &config.num_outputs, 1);

	wb = wet_compositor_load_backend(c, WESTON_BACKEND_PIPEWIRE,
					 &config.base, simple_heads_changed,
					 pipewire_backend_output_configure);
	if (!wb)
		return -1;

	return 0;
}

static void
weston_rdp_backend_config_init(struct weston_rdp_backend_config *config)
{
	config->base.struct_version = WESTON_RDP_BACKEND_CONFIG_VERSION;
	config->base.struct_size = sizeof(struct weston_rdp_backend_config);

	config->renderer = WESTON_RENDERER_AUTO;
	config->bind_address = NULL;
	config->port = 3389;
	config->rdp_key = NULL;
	config->server_cert = NULL;
	config->server_key = NULL;
	config->env_socket = 0;
	config->external_listener_fd = -1;
	config->no_clients_resize = 0;
	config->force_no_compression = 0;
	config->remotefx_codec = true;
	config->refresh_rate = RDP_DEFAULT_FREQ;
}

static void
rdp_handle_layout(struct weston_compositor *ec, struct wet_backend *wb)
{
	struct wet_compositor *wc = to_wet_compositor(ec);
	struct wet_output_config *parsed_options = wc->parsed_options;
	const struct weston_rdp_output_api *api = weston_rdp_output_get_api(ec);
	struct weston_rdp_monitor config;
	struct weston_head *head = NULL;
	int width;
	int height;
	int scale = 1;

	while ((head = wet_backend_iterate_heads(wc, wb, head))) {
		struct weston_coord_global pos;
		struct weston_output *output = head->output;
		struct weston_mode new_mode = {};

		assert(output);

		api->head_get_monitor(head, &config);

		width = config.width;
		height = config.height;
		scale = config.desktop_scale / 100;

		/* If these are invalid, the backend is expecting
		 * us to provide defaults.
		 */
		width = width ? width : parsed_options->width;
		height = height ? height : parsed_options->height;
		scale = scale ? scale : parsed_options->scale;

		/* Fallback to 640 x 480 if we have nothing to use */
		width = width ? width : 640;
		height = height ? height : 480;
		scale = scale ? scale : 1;

		new_mode.width = width;
		new_mode.height = height;
		api->output_set_mode(output, &new_mode);

		weston_output_set_scale(output, scale);
		weston_output_set_transform(output,
					    WL_OUTPUT_TRANSFORM_NORMAL);
		pos.c = weston_coord(config.x, config.y);
		weston_output_move(output, pos);
	}
}

static void
rdp_heads_changed(struct wl_listener *listener, void *arg)
{
	struct weston_compositor *compositor = arg;
	struct wet_compositor *wet = to_wet_compositor(compositor);
	struct wet_backend *wb = container_of(listener, struct wet_backend,
					      heads_changed_listener);
	struct weston_head *head = NULL;

	while ((head = wet_backend_iterate_heads(wet, wb, head))) {
		if (head->output)
			continue;

		struct weston_output *out;

		out = weston_compositor_create_output(compositor,
						      head, head->name);

		wet_head_tracker_create(wet, head);
		weston_output_attach_head(out, head);
	}

	rdp_handle_layout(compositor, wb);

	while ((head = wet_backend_iterate_heads(wet, wb, head))) {
		if (!head->output->enabled)
			weston_output_enable(head->output);

		weston_head_reset_device_changed(head);
	}
}

static int
load_rdp_backend(struct weston_compositor *c,
		int *argc, char *argv[], struct weston_config *wc,
		enum weston_renderer_type renderer)
{
	struct weston_rdp_backend_config config  = {{ 0, }};
	struct weston_config_section *section;
	struct wet_backend *wb;
	bool no_remotefx_codec = false;
	struct wet_output_config *parsed_options = wet_init_parsed_options(c);

	if (!parsed_options)
		return -1;

	weston_rdp_backend_config_init(&config);

	const struct weston_option rdp_options[] = {
		{ WESTON_OPTION_BOOLEAN, "env-socket", 0, &config.env_socket },
		{ WESTON_OPTION_INTEGER, "external-listener-fd", 0, &config.external_listener_fd },
		{ WESTON_OPTION_INTEGER, "width", 0, &parsed_options->width },
		{ WESTON_OPTION_INTEGER, "height", 0, &parsed_options->height },
		{ WESTON_OPTION_STRING,  "address", 0, &config.bind_address },
		{ WESTON_OPTION_INTEGER, "port", 0, &config.port },
		{ WESTON_OPTION_BOOLEAN, "no-clients-resize", 0, &config.no_clients_resize },
		{ WESTON_OPTION_STRING,  "rdp4-key", 0, &config.rdp_key },
		{ WESTON_OPTION_STRING,  "rdp-tls-cert", 0, &config.server_cert },
		{ WESTON_OPTION_STRING,  "rdp-tls-key", 0, &config.server_key },
		{ WESTON_OPTION_INTEGER, "scale", 0, &parsed_options->scale },
		{ WESTON_OPTION_BOOLEAN, "force-no-compression", 0, &config.force_no_compression },
		{ WESTON_OPTION_BOOLEAN, "no-remotefx-codec", 0, &no_remotefx_codec },
	};

	parse_options(rdp_options, ARRAY_LENGTH(rdp_options), argc, argv);
	config.remotefx_codec = !no_remotefx_codec;
	config.renderer = renderer;

	section = weston_config_get_section(wc, "rdp", NULL, NULL);
	weston_config_section_get_int(section, "refresh-rate",
				      &config.refresh_rate,
				      RDP_DEFAULT_FREQ);
	weston_config_section_get_string(section, "tls-cert",
					 &config.server_cert,
					 config.server_cert);
	weston_config_section_get_string(section, "tls-key",
					 &config.server_key, config.server_key);

	wb = wet_compositor_load_backend(c, WESTON_BACKEND_RDP, &config.base,
					 rdp_heads_changed, NULL);

	free(config.bind_address);
	free(config.rdp_key);
	free(config.server_cert);
	free(config.server_key);

	if (!wb)
		return -1;

	return 0;
}

static int
vnc_backend_output_configure(struct weston_output *output)
{
	struct wet_output_config defaults = {
		.width = 640,
		.height = 480,
	};
	struct wet_compositor *compositor = to_wet_compositor(output->compositor);
	struct wet_output_config *parsed_options = compositor->parsed_options;
	const struct weston_vnc_output_api *api = weston_vnc_output_get_api(output->compositor);
	struct weston_config *wc = wet_get_config(output->compositor);
	struct weston_config_section *section;
	int width;
	int height;
	bool resizeable;

	assert(parsed_options);

	if (!api) {
		weston_log("Cannot use weston_vnc_output_api.\n");
		return -1;
	}

	section = weston_config_get_section(wc, "output", "name", output->name);

	parse_simple_mode(output, section, &width, &height, &defaults,
			  compositor->parsed_options);

	weston_config_section_get_bool(section, "resizeable", &resizeable, true);

	weston_output_set_scale(output, 1);
	weston_output_set_transform(output, WL_OUTPUT_TRANSFORM_NORMAL);

	if (api->output_set_size(output, width, height, resizeable) < 0) {
		weston_log("Cannot configure output \"%s\" using weston_vnc_output_api.\n",
			   output->name);
		return -1;
	}
	weston_log("vnc_backend_output_configure.. Done\n");

	return 0;
}


static void
weston_vnc_backend_config_init(struct weston_vnc_backend_config *config)
{
	config->base.struct_version = WESTON_VNC_BACKEND_CONFIG_VERSION;
	config->base.struct_size = sizeof(struct weston_vnc_backend_config);

	config->renderer = WESTON_RENDERER_AUTO;
	config->bind_address = NULL;
	config->port = 5900;
	config->refresh_rate = VNC_DEFAULT_FREQ;
}

static int
load_vnc_backend(struct weston_compositor *c,
		int *argc, char *argv[], struct weston_config *wc,
		enum weston_renderer_type renderer)
{
	struct weston_vnc_backend_config config  = {{ 0, }};
	struct weston_config_section *section;
	struct wet_backend *wb;

	struct wet_output_config *parsed_options = wet_init_parsed_options(c);
	if (!parsed_options)
		return -1;

	weston_vnc_backend_config_init(&config);

	const struct weston_option vnc_options[] = {
		{ WESTON_OPTION_INTEGER, "width", 0, &parsed_options->width },
		{ WESTON_OPTION_INTEGER, "height", 0, &parsed_options->height },
		{ WESTON_OPTION_STRING,  "address", 0, &config.bind_address },
		{ WESTON_OPTION_INTEGER, "port", 0, &config.port },
		{ WESTON_OPTION_STRING,  "vnc-tls-cert", 0, &config.server_cert },
		{ WESTON_OPTION_STRING,  "vnc-tls-key", 0, &config.server_key },
	};

	parse_options(vnc_options, ARRAY_LENGTH(vnc_options), argc, argv);

	config.renderer = renderer;

	section = weston_config_get_section(wc, "vnc", NULL, NULL);
	weston_config_section_get_int(section, "refresh-rate",
				      &config.refresh_rate,
				      VNC_DEFAULT_FREQ);
	weston_config_section_get_string(section, "tls-cert",
					 &config.server_cert,
					 config.server_cert);
	weston_config_section_get_string(section, "tls-key",
					 &config.server_key, config.server_key);

	wb = wet_compositor_load_backend(c, WESTON_BACKEND_VNC, &config.base,
					 simple_heads_changed,
					 vnc_backend_output_configure);

	free(config.bind_address);
	free(config.server_cert);
	free(config.server_key);

	if (!wb)
		return -1;

	return 0;
}

static int
x11_backend_output_configure(struct weston_output *output)
{
	struct wet_output_config defaults = {
		.width = 1024,
		.height = 600,
		.scale = 1,
		.transform = WL_OUTPUT_TRANSFORM_NORMAL
	};

	return wet_configure_windowed_output_from_config(output, &defaults);
}

static int
load_x11_backend(struct weston_compositor *c,
		 int *argc, char **argv, struct weston_config *wc,
		 enum weston_renderer_type renderer)
{
	char *default_output;
	const struct weston_windowed_output_api *api;
	struct weston_x11_backend_config config = {{ 0, }};
	struct weston_config_section *section;
	struct wet_backend *wb;
	bool force_pixman;
	int option_count = 1;
	int output_count = 0;
	char const *section_name;
	int i;

	struct wet_output_config *parsed_options = wet_init_parsed_options(c);
	if (!parsed_options)
		return -1;

	section = weston_config_get_section(wc, "core", NULL, NULL);
	weston_config_section_get_bool(section, "use-pixman", &force_pixman,
				       false);

	const struct weston_option options[] = {
	       { WESTON_OPTION_INTEGER, "width", 0, &parsed_options->width },
	       { WESTON_OPTION_INTEGER, "height", 0, &parsed_options->height },
	       { WESTON_OPTION_INTEGER, "scale", 0, &parsed_options->scale },
	       { WESTON_OPTION_BOOLEAN, "fullscreen", 'f', &config.fullscreen },
	       { WESTON_OPTION_INTEGER, "output-count", 0, &option_count },
	       { WESTON_OPTION_BOOLEAN, "no-input", 0, &config.no_input },
	       { WESTON_OPTION_BOOLEAN, "use-pixman", 0, &force_pixman },
	};

	parse_options(options, ARRAY_LENGTH(options), argc, argv);

	config.base.struct_version = WESTON_X11_BACKEND_CONFIG_VERSION;
	config.base.struct_size = sizeof(struct weston_x11_backend_config);

	if (force_pixman && renderer != WESTON_RENDERER_AUTO) {
		weston_log("error: conflicting renderer specification\n");
		return -1;
	} else if (force_pixman) {
		config.renderer = WESTON_RENDERER_PIXMAN;
	} else {
		config.renderer = renderer;
	}

	/* load the actual backend and configure it */
	wb = wet_compositor_load_backend(c, WESTON_BACKEND_X11, &config.base,
					 simple_heads_changed,
					 x11_backend_output_configure);

	if (!wb)
		return -1;

	api = weston_windowed_output_get_api(c);

	if (!api) {
		weston_log("Cannot use weston_windowed_output_api.\n");
		return -1;
	}

	section = NULL;
	while (weston_config_next_section(wc, &section, &section_name)) {
		char *output_name;

		if (output_count >= option_count)
			break;

		if (strcmp(section_name, "output") != 0) {
			continue;
		}

		weston_config_section_get_string(section, "name", &output_name, NULL);
		if (output_name == NULL || output_name[0] != 'X') {
			free(output_name);
			continue;
		}

		if (api->create_head(wb->backend, output_name) < 0) {
			free(output_name);
			return -1;
		}
		free(output_name);

		output_count++;
	}

	default_output = NULL;

	for (i = output_count; i < option_count; i++) {
		if (asprintf(&default_output, "screen%d", i) < 0) {
			return -1;
		}

		if (api->create_head(wb->backend, default_output) < 0) {
			free(default_output);
			return -1;
		}
		free(default_output);
	}

	return 0;
}

static int
wayland_backend_output_configure(struct weston_output *output)
{
	struct wet_output_config defaults = {
		.width = 1024,
		.height = 640,
		.scale = 1,
		.transform = WL_OUTPUT_TRANSFORM_NORMAL
	};

	return wet_configure_windowed_output_from_config(output, &defaults);
}

static int
load_wayland_backend(struct weston_compositor *c,
		     int *argc, char **argv, struct weston_config *wc,
		     enum weston_renderer_type renderer)
{
	struct weston_wayland_backend_config config = {{ 0, }};
	struct weston_config_section *section;
	const struct weston_windowed_output_api *api;
	const char *section_name;
	struct wet_backend *wb;
	char *output_name = NULL;
	bool force_pixman = false;
	int count = 1;
	int i;

	struct wet_output_config *parsed_options = wet_init_parsed_options(c);
	if (!parsed_options)
		return -1;

	config.cursor_size = 32;
	config.cursor_theme = NULL;
	config.display_name = NULL;

	section = weston_config_get_section(wc, "core", NULL, NULL);
	weston_config_section_get_bool(section, "use-pixman", &force_pixman,
				       false);

	const struct weston_option wayland_options[] = {
		{ WESTON_OPTION_INTEGER, "width", 0, &parsed_options->width },
		{ WESTON_OPTION_INTEGER, "height", 0, &parsed_options->height },
		{ WESTON_OPTION_INTEGER, "scale", 0, &parsed_options->scale },
		{ WESTON_OPTION_STRING, "display", 0, &config.display_name },
		{ WESTON_OPTION_BOOLEAN, "use-pixman", 0, &force_pixman },
		{ WESTON_OPTION_INTEGER, "output-count", 0, &count },
		{ WESTON_OPTION_BOOLEAN, "fullscreen", 0, &config.fullscreen },
		{ WESTON_OPTION_BOOLEAN, "sprawl", 0, &config.sprawl },
	};

	parse_options(wayland_options, ARRAY_LENGTH(wayland_options), argc, argv);

	section = weston_config_get_section(wc, "shell", NULL, NULL);
	weston_config_section_get_string(section, "cursor-theme",
					 &config.cursor_theme, NULL);
	weston_config_section_get_int(section, "cursor-size",
				      &config.cursor_size, 32);

	config.base.struct_size = sizeof(struct weston_wayland_backend_config);
	config.base.struct_version = WESTON_WAYLAND_BACKEND_CONFIG_VERSION;

	if (force_pixman && renderer != WESTON_RENDERER_AUTO) {
		weston_log("error: conflicting renderer specification\n");
		return -1;
	} else if (force_pixman) {
		config.renderer = WESTON_RENDERER_PIXMAN;
	} else {
		config.renderer = renderer;
	}

	/* load the actual wayland backend and configure it */
	wb = wet_compositor_load_backend(c, WESTON_BACKEND_WAYLAND,
					 &config.base, simple_heads_changed,
					 NULL);

	free(config.cursor_theme);
	free(config.display_name);

	if (!wb)
		return -1;

	api = weston_windowed_output_get_api(c);

	if (api == NULL) {
		/* We will just assume if load_backend() finished cleanly and
		 * windowed_output_api is not present that wayland backend is
		 * started with --sprawl or runs on fullscreen-shell.
		 * In this case, all values are hardcoded, so nothing can be
		 * configured; simply create and enable an output. */
		return 0;
	}

	wb->simple_output_configure = wayland_backend_output_configure;

	section = NULL;
	while (weston_config_next_section(wc, &section, &section_name)) {
		if (count == 0)
			break;

		if (strcmp(section_name, "output") != 0) {
			continue;
		}

		weston_config_section_get_string(section, "name", &output_name, NULL);

		if (output_name == NULL)
			continue;

		if (output_name[0] != 'W' || output_name[1] != 'L') {
			free(output_name);
			continue;
		}

		if (api->create_head(wb->backend, output_name) < 0) {
			free(output_name);
			return -1;
		}
		free(output_name);

		--count;
	}

	for (i = 0; i < count; i++) {
		if (asprintf(&output_name, "wayland%d", i) < 0)
			return -1;

		if (api->create_head(wb->backend, output_name) < 0) {
			free(output_name);
			return -1;
		}
		free(output_name);
	}

	return 0;
}

#if defined(__QNX__)
static int
qnx_screen_backend_output_configure(struct weston_output *output)
{
	struct wet_output_config defaults = {
		.width = 1024,
		.height = 600,
		.scale = 1,
		.transform = WL_OUTPUT_TRANSFORM_NORMAL
	};
	const struct weston_qnx_screen_output_api *api;
	struct weston_config *wc = wet_get_config(output->compositor);
	struct weston_config_section *section = NULL;
	struct wet_compositor *compositor = to_wet_compositor(output->compositor);
	struct wet_qnx_screen_output_config *qnx_screen_parsed_options = compositor->qnx_screen_parsed_options;
	char *position = NULL;
	char *display = NULL;
	int x = 0, y = 0;
	int display_id = 0;

	api = weston_qnx_screen_output_get_api(output->compositor);
	if (!api) {
		weston_log("Cannot use weston_qnx_screen_output_api.\n");
		return -1;
	}

	section = weston_config_get_section(wc, "output", "name", output->name);

	if (section) {

		weston_config_section_get_string(section,
						 "display", &display, NULL);
		if (display) {
			if (sscanf(display, "%d", &display_id) != 1) {
				weston_log("Invalid display for output %s. Using default.\n",
					   output->name);
				display_id = 0;
			}
		}
		free(display);
	}

	if (qnx_screen_parsed_options->display != 0)
		display_id = qnx_screen_parsed_options->display;

	if (api->output_set_display(output, display_id) < 0) {
		weston_log("Cannot configure output \"%s\" display using weston_qnx_screen_output_api.\n",
			   output->name);
		return -1;
	}

	if (section) {
		weston_config_section_get_string(section,
						 "position", &position, NULL);
		if (position) {
			if (sscanf(position, "%d,%d", &x, &y) != 2) {
				weston_log("Invalid position for output %s. Using defaults.\n",
					   output->name);
				x = 0;
				y = 0;
			}
		}
		free(position);
	}

	if (qnx_screen_parsed_options->x != 0)
		x = qnx_screen_parsed_options->x;

	if (qnx_screen_parsed_options->y != 0)
		y = qnx_screen_parsed_options->y;

	if (api->output_set_position(output, x, y) < 0) {
		weston_log("Cannot configure output \"%s\" position using weston_qnx_screen_output_api.\n",
			   output->name);
		return -1;
	}

	return wet_configure_windowed_output_from_config(output, &defaults);
}

static int
load_qnx_screen_backend(struct weston_compositor *c,
		 int *argc, char **argv, struct weston_config *wc,
		     enum weston_renderer_type renderer)
{
	char *default_output;
	const struct weston_windowed_output_api *api;
	struct weston_qnx_screen_backend_config config = {{ 0, }};
	struct weston_config_section *section;
	int ret = 0;
	int option_count = 1;
	int output_count = 0;
	char const *section_name;
	bool force_pixman = false;
	int i;

	struct wet_output_config *parsed_options = wet_init_parsed_options(c);
	if (!parsed_options)
		return -1;

	struct wet_qnx_screen_output_config *qnx_screen_parsed_options = wet_init_qnx_screen_parsed_options(c);
	if (!qnx_screen_parsed_options)
		return -1;

	section = weston_config_get_section(wc, "core", NULL, NULL);
	weston_config_section_get_bool(section, "use-pixman", &force_pixman,
				       false);

	const struct weston_option options[] = {
	       { WESTON_OPTION_INTEGER, "width", 0, &parsed_options->width },
	       { WESTON_OPTION_INTEGER, "height", 0, &parsed_options->height },
	       { WESTON_OPTION_INTEGER, "scale", 0, &parsed_options->scale },
	       { WESTON_OPTION_BOOLEAN, "fullscreen", 'f', &config.fullscreen },
	       { WESTON_OPTION_INTEGER, "output-count", 0, &option_count },
	       { WESTON_OPTION_BOOLEAN, "no-input", 0, &config.no_input },
	       { WESTON_OPTION_BOOLEAN, "use-pixman", 0, &force_pixman },
	       { WESTON_OPTION_INTEGER, "position-x", 0, &qnx_screen_parsed_options->x },
	       { WESTON_OPTION_INTEGER, "position-y", 0, &qnx_screen_parsed_options->y },
	       { WESTON_OPTION_INTEGER, "display", 0, &qnx_screen_parsed_options->display },
	       { WESTON_OPTION_INTEGER, "egl-display", 0, &config.egl_display },
	};

	parse_options(options, ARRAY_LENGTH(options), argc, argv);

	config.base.struct_version = WESTON_QNX_SCREEN_BACKEND_CONFIG_VERSION;
	config.base.struct_size = sizeof(struct weston_qnx_screen_backend_config);

	if (force_pixman && renderer != WESTON_RENDERER_AUTO) {
		weston_log("error: conflicting renderer specification\n");
		return -1;
	} else if (force_pixman) {
		config.use_pixman = true;
	} else {
		config.use_pixman = (renderer == WESTON_RENDERER_PIXMAN);
	}

	wet_set_simple_head_configurator(c, qnx_screen_backend_output_configure);

	/* load the actual backend and configure it */
	ret = weston_compositor_load_backend(c, WESTON_BACKEND_QNX_SCREEN,
					     &config.base);

	if (ret < 0)
		return ret;

	api = weston_windowed_output_get_api(c);

	if (!api) {
		weston_log("Cannot use weston_windowed_output_api.\n");
		return -1;
	}

	section = NULL;
	while (weston_config_next_section(wc, &section, &section_name)) {
		char *output_name;

		if (output_count >= option_count)
			break;

		if (strcmp(section_name, "output") != 0) {
			continue;
		}

		weston_config_section_get_string(section, "name", &output_name, NULL);
		if (output_name == NULL || strncmp(output_name, "QS", 2) != 0) {
			free(output_name);
			continue;
		}

		if (api->create_head(c->backend, output_name) < 0) {
			free(output_name);
			return -1;
		}
		free(output_name);

		output_count++;
	}

	default_output = NULL;

	for (i = output_count; i < option_count; i++) {
		if (asprintf(&default_output, "screen%d", i) < 0) {
			return -1;
		}

		if (api->create_head(c->backend, default_output) < 0) {
			free(default_output);
			return -1;
		}
		free(default_output);
	}

	return 0;
}
#endif 


static int
load_backend(struct weston_compositor *compositor, const char *name,
	     int *argc, char **argv, struct weston_config *config,
	     const char *renderer_name)
{
	enum weston_compositor_backend backend;
	enum weston_renderer_type renderer;

	if (!get_backend_from_string(name, &backend)) {
		weston_log("Error: unknown backend \"%s\"\n", name);
		return -1;
	}

	if (!get_renderer_from_string(renderer_name, &renderer)) {
		weston_log("Error: unknown renderer \"%s\"\n", renderer_name);
		return -1;
	}

	switch (backend) {
	case WESTON_BACKEND_DRM:
		return load_drm_backend(compositor, argc, argv, config,
					renderer);
	case WESTON_BACKEND_HEADLESS:
		return load_headless_backend(compositor, argc, argv, config,
					     renderer);
	case WESTON_BACKEND_PIPEWIRE:
		return load_pipewire_backend(compositor, argc, argv, config,
					     renderer);
	case WESTON_BACKEND_RDP:
		return load_rdp_backend(compositor, argc, argv, config,
					renderer);
	case WESTON_BACKEND_VNC:
		return load_vnc_backend(compositor, argc, argv, config,
					renderer);
	case WESTON_BACKEND_WAYLAND:
		return load_wayland_backend(compositor, argc, argv, config,
					    renderer);
	case WESTON_BACKEND_X11:
		return load_x11_backend(compositor, argc, argv, config,
					renderer);
#if defined(__QNX__)
	case WESTON_BACKEND_QNX_SCREEN:
		return load_qnx_screen_backend(compositor, argc, argv, config,
					renderer);
#endif
	default:
		unreachable("unknown backend type in load_backend()");
	}
}

static int
load_backends(struct weston_compositor *ec, const char *backends,
	      int *argc, char *argv[], struct weston_config *config,
	      const char *renderer)
{
	const char *p, *end;
	char buffer[256];

	if (backends == NULL)
		return 0;

	p = backends;
	while (*p) {
		end = strchrnul(p, ',');
		snprintf(buffer, sizeof buffer, "%.*s", (int) (end - p), p);

		if (load_backend(ec, buffer, argc, argv, config, renderer) < 0)
			return -1;

		p = end;
		while (*p == ',')
			p++;
	}

	return 0;
}

static char *
copy_command_line(int argc, char * const argv[])
{
	FILE *fp;
	char *str = NULL;
	size_t size = 0;
	int i;

	fp = open_memstream(&str, &size);
	if (!fp)
		return NULL;

	fprintf(fp, "%s", argv[0]);
	for (i = 1; i < argc; i++)
		fprintf(fp, " %s", argv[i]);
	fclose(fp);

	return str;
}

#if !defined(BUILD_XWAYLAND)
void *
wet_load_xwayland(struct weston_compositor *comp)
{
	return NULL;
}

void
wet_xwayland_destroy(struct weston_compositor *comp, void *wet_xwl)
{
}
#endif

static int
execute_autolaunch(struct wet_compositor *wet, struct weston_config *config)
{
	int ret = -1;
	pid_t tmp_pid = -1;
	char *autolaunch_path = NULL;
	struct weston_config_section *section = NULL;

	section = weston_config_get_section(config, "autolaunch", NULL, NULL);
	weston_config_section_get_string(section, "path", &autolaunch_path, "");
	weston_config_section_get_bool(section, "watch", &wet->autolaunch_watch, false);

	if (!strlen(autolaunch_path))
		goto out_ok;

	if (access(autolaunch_path, X_OK) != 0) {
		weston_log("Specified autolaunch path (%s) is not executable\n", autolaunch_path);
		goto out;
	}

	tmp_pid = fork();
	if (tmp_pid == -1) {
		weston_log("Failed to fork autolaunch process: %s\n", strerror(errno));
		goto out;
	} else if (tmp_pid == 0) {
		cleanup_for_child_process();
		execl(autolaunch_path, autolaunch_path, NULL);
		/* execl shouldn't return */
		fprintf(stderr, "Failed to execute autolaunch: %s\n", strerror(errno));
		_exit(1);
	}

out_ok:
	ret = 0;
out:
	wet->autolaunch_pid = tmp_pid;
	free(autolaunch_path);
	return ret;
}

static void
weston_log_setup_scopes(struct weston_log_context *log_ctx,
			struct weston_log_subscriber *subscriber,
			const char *names)
{
	assert(log_ctx);
	assert(subscriber);

	char *tokenize = strdup(names);
	char *token = strtok(tokenize, ",");
	while (token) {
		weston_log_subscribe(log_ctx, subscriber, token);
		token = strtok(NULL, ",");
	}
	free(tokenize);
}

static void
flight_rec_key_binding_handler(struct weston_keyboard *keyboard,
			       const struct timespec *time, uint32_t key,
			       void *data)
{
	struct weston_log_subscriber *flight_rec = data;
	weston_log_subscriber_display_flight_rec(flight_rec);
}

static void
weston_log_subscribe_to_scopes(struct weston_log_context *log_ctx,
			       struct weston_log_subscriber *logger,
			       struct weston_log_subscriber *flight_rec,
			       const char *log_scopes,
			       const char *flight_rec_scopes)
{
	if (logger && log_scopes)
		weston_log_setup_scopes(log_ctx, logger, log_scopes);
	else
		weston_log_subscribe(log_ctx, logger, "log");

	if (flight_rec && flight_rec_scopes)
		weston_log_setup_scopes(log_ctx, flight_rec, flight_rec_scopes);
}

static void
screenshot_allow_all(struct wl_listener *l,
		     struct weston_output_capture_attempt *att)
{
	/*
	 * The effect of --debug option: indiscriminately allow everyone to
	 * take screenshots of any output.
	 */
	att->authorized = true;
}

static void
sigint_helper(int sig)
{
#if defined(__QNX__)
	/* SIGUSR2 has been masked process-wide, signalfd() unblocks it for
	 * it's own thread, but the raise() here will not make it out of this
	 * thread. Need to send process-wide signal.
	*/
	kill(0, SIGUSR2);
#else
	raise(SIGUSR2);
#endif
}

WL_EXPORT int
wet_main(int argc, char *argv[], const struct weston_testsuite_data *test_data)
{
	int ret = EXIT_FAILURE;
	char *cmdline;
	struct wl_display *display;
	struct wl_event_source *signals[3];
	struct wl_event_loop *loop;
	int i, fd;
	char *backends = NULL;
	char *renderer = NULL;
	char *shell = NULL;
	bool xwayland = false;
	char *modules = NULL;
	char *option_modules = NULL;
	char *log = NULL;
	char *log_scopes = NULL;
	char *flight_rec_scopes = NULL;
	char *server_socket = NULL;
	char *require_outputs = NULL;
	int32_t idle_time = -1;
	int32_t help = 0;
	char *socket_name = NULL;
	int32_t version = 0;
	int32_t noconfig = 0;
	int32_t debug_protocol = 0;
	bool numlock_on;
	char *config_file = NULL;
	struct weston_config *config = NULL;
	struct weston_config_section *section;
	struct wl_client *primary_client;
	struct wl_listener primary_client_destroyed;
	struct weston_seat *seat;
	struct wet_compositor wet = { 0 };
	struct weston_log_context *log_ctx = NULL;
	struct weston_log_subscriber *logger = NULL;
	struct weston_log_subscriber *flight_rec = NULL;
	struct wet_process *process, *process_tmp;
	void *wet_xwl = NULL;
	sigset_t mask;
	struct sigaction action;

	bool wait_for_debugger = false;
	struct wl_protocol_logger *protologger = NULL;

#if defined(__QNX__)
	// Before any other threads get created, block the signals that
	// Weston will be handling.  The signalfd thread that handles
	// the raw signals will unblock those signals for itself when
	// Weston adds its signal handlers.
	sigemptyset(&mask);
	sigaddset(&mask, SIGTERM);
	sigaddset(&mask, SIGCHLD);
	sigaddset(&mask, SIGUSR1);
	sigaddset(&mask, SIGUSR2);
	pthread_sigmask(SIG_BLOCK, &mask, NULL);

	// Due to the use of pipes in the QNX backend, and the in-process
	// resource manager implementations of some Linux functionality on
	// QNX, process receives a SIGPIPE when a child process, which was
	// communicating with Weston (i.e. weston client), exits.
	// This signal can be safely ignored.
	action.sa_handler = SIG_IGN;
	sigemptyset(&action.sa_mask);
	action.sa_flags = 0;
	sigaction(SIGPIPE, &action, NULL);

	// memstreams are transient.  Pin the in-process memstream server so
	// that it doesn't spin up/down for each memstream.  This could be
	// done in a more targeted manner but it's not worth the extra code
	// just to avoid having the server running when memstreams aren't
	// being heavily used.
	if (memstream_server_info_acquire(NULL, NULL) == -1)
		goto out_memstream;
#endif

	const struct weston_option core_options[] = {
		{ WESTON_OPTION_STRING, "backend", 'B', &backends },
		{ WESTON_OPTION_STRING, "backends", 0, &backends },
		{ WESTON_OPTION_STRING, "renderer", 0, &renderer },
		{ WESTON_OPTION_STRING, "shell", 0, &shell },
		{ WESTON_OPTION_STRING, "socket", 'S', &socket_name },
		{ WESTON_OPTION_INTEGER, "idle-time", 'i', &idle_time },
#if defined(BUILD_XWAYLAND)
		{ WESTON_OPTION_BOOLEAN, "xwayland", 0, &xwayland },
#endif
		{ WESTON_OPTION_STRING, "modules", 0, &option_modules },
		{ WESTON_OPTION_STRING, "log", 0, &log },
		{ WESTON_OPTION_BOOLEAN, "help", 'h', &help },
		{ WESTON_OPTION_BOOLEAN, "version", 0, &version },
		{ WESTON_OPTION_BOOLEAN, "no-config", 0, &noconfig },
		{ WESTON_OPTION_STRING, "config", 'c', &config_file },
		{ WESTON_OPTION_BOOLEAN, "wait-for-debugger", 0, &wait_for_debugger },
		{ WESTON_OPTION_BOOLEAN, "debug", 0, &debug_protocol },
		{ WESTON_OPTION_STRING, "logger-scopes", 'l', &log_scopes },
		{ WESTON_OPTION_STRING, "flight-rec-scopes", 'f', &flight_rec_scopes },
	};

	wl_list_init(&wet.layoutput_list);
	wl_list_init(&wet.backend_list);

	os_fd_set_cloexec(fileno(stdin));

	cmdline = copy_command_line(argc, argv);
	parse_options(core_options, ARRAY_LENGTH(core_options), &argc, argv);

	if (help) {
		free(cmdline);
		usage(EXIT_SUCCESS);
	}

	if (version) {
		printf(PACKAGE_STRING "\n");
		free(cmdline);

		return EXIT_SUCCESS;
	}

	log_ctx = weston_log_ctx_create();
	if (!log_ctx) {
		fprintf(stderr, "Failed to initialize weston debug framework.\n");
		return EXIT_FAILURE;
	}

	log_scope = weston_log_ctx_add_log_scope(log_ctx, "log",
			"Weston and Wayland log\n", NULL, NULL, NULL);

	if (!weston_log_file_open(log))
		return EXIT_FAILURE;

	weston_log_set_handler(vlog, vlog_continue);

	logger = weston_log_subscriber_create_log(weston_logfile);

	if (!flight_rec_scopes)
		flight_rec_scopes = DEFAULT_FLIGHT_REC_SCOPES;

	if (flight_rec_scopes && strlen(flight_rec_scopes) > 0)
		flight_rec = weston_log_subscriber_create_flight_rec(DEFAULT_FLIGHT_REC_SIZE);

	weston_log_subscribe_to_scopes(log_ctx, logger, flight_rec,
				       log_scopes, flight_rec_scopes);

	weston_log("%s\n"
		   STAMP_SPACE "%s\n"
		   STAMP_SPACE "Bug reports to: %s\n"
		   STAMP_SPACE "Build: %s\n",
		   PACKAGE_STRING, PACKAGE_URL, PACKAGE_BUGREPORT,
		   BUILD_ID);
	weston_log("Command line: %s\n", cmdline);
	free(cmdline);
	log_uname();

	weston_log("Flight recorder: %s\n", flight_rec ? "enabled" : "disabled");
	verify_xdg_runtime_dir();

	display = wl_display_create();
	if (display == NULL) {
		weston_log("fatal: failed to create display\n");
		goto out_display;
	}

	loop = wl_display_get_event_loop(display);
	signals[0] = wl_event_loop_add_signal(loop, SIGTERM, on_term_signal,
					      display);
	signals[1] = wl_event_loop_add_signal(loop, SIGUSR2, on_term_signal,
					      display);

	wl_list_init(&wet.child_process_list);
	signals[2] = wl_event_loop_add_signal(loop, SIGCHLD, sigchld_handler,
					      &wet);

	/* When debugging weston, if use wl_event_loop_add_signal() to catch
	 * SIGINT, the debugger can't catch it, and attempting to stop
	 * weston from within the debugger results in weston exiting
	 * cleanly.
	 *
	 * Instead, use the sigaction() function, which sets up the signal
	 * in a way that gdb can successfully catch, but have the handler
	 * for SIGINT send SIGUSR2 (xwayland uses SIGUSR1), which we catch
	 * via wl_event_loop_add_signal().
	 */
	action.sa_handler = sigint_helper;
	sigemptyset(&action.sa_mask);
	action.sa_flags = 0;
	sigaction(SIGINT, &action, NULL);
	if (!signals[0] || !signals[1] || !signals[2])
		goto out_signals;

#if !defined(__QNX__)
	/* Xwayland uses SIGUSR1 for communicating with weston. Since some
	   weston plugins may create additional threads, set up any necessary
	   signal blocking early so that these threads can inherit the settings
	   when created. */
	sigemptyset(&mask);
	sigaddset(&mask, SIGUSR1);
	pthread_sigmask(SIG_BLOCK, &mask, NULL);
#endif

	if (load_configuration(&config, noconfig, config_file) < 0)
		goto out_signals;
	wet.config = config;
	wet.parsed_options = NULL;

	section = weston_config_get_section(config, "core", NULL, NULL);

	if (!wait_for_debugger) {
		weston_config_section_get_bool(section, "wait-for-debugger",
					       &wait_for_debugger, false);
	}
	if (wait_for_debugger) {
		weston_log("Weston PID is %ld - "
			   "waiting for debugger, send SIGCONT to continue...\n",
			   (long)getpid());
		raise(SIGSTOP);
	}

	if (!renderer) {
		weston_config_section_get_string(section, "renderer",
						 &renderer, NULL);
	}

	if (!backends) {
		weston_config_section_get_string(section, "backends", &backends,
						 NULL);
<<<<<<< HEAD
		if (!backend)
			backend = weston_choose_default_backend();
#if defined(__QNX__)
		if (!backend)
			goto out_signals;
#endif
=======
		if (!backends) {
			weston_config_section_get_string(section, "backend",
							 &backends, NULL);
			if (!backends)
				backends = weston_choose_default_backend();
		}
>>>>>>> 712cdc56
	}

	wet.compositor = weston_compositor_create(display, log_ctx, &wet, test_data);
	if (wet.compositor == NULL) {
		weston_log("fatal: failed to create compositor\n");
		goto out;
	}

	protocol_scope =
		weston_log_ctx_add_log_scope(log_ctx, "proto",
					     "Wayland protocol dump for all clients.\n",
					     NULL, NULL, NULL);

	protologger = wl_display_add_protocol_logger(display,
						     protocol_log_fn,
						     NULL);
	if (debug_protocol) {
		weston_compositor_enable_debug_protocol(wet.compositor);
		weston_compositor_add_screenshot_authority(wet.compositor,
							   &wet.screenshot_auth,
							   screenshot_allow_all);
	}

	if (flight_rec)
		weston_compositor_add_debug_binding(wet.compositor, KEY_D,
						    flight_rec_key_binding_handler,
						    flight_rec);

	if (weston_compositor_init_config(wet.compositor, config) < 0)
		goto out;

	weston_config_section_get_bool(section, "require-input",
				       &wet.compositor->require_input, true);

	wet.require_outputs = REQUIRE_OUTPUTS_ANY;
	weston_config_section_get_string(section, "require-outputs",
					 &require_outputs, NULL);
	if (require_outputs) {
		weston_parse_require_outputs(require_outputs,
					     &wet.require_outputs);
		free(require_outputs);
	}

	wet.compositor->multi_backend = backends && strchr(backends, ',');
	if (load_backends(wet.compositor, backends, &argc, argv, config,
			  renderer) < 0) {
		weston_log("fatal: failed to create compositor backend\n");
		goto out;
	}

	if (weston_compositor_backends_loaded(wet.compositor) < 0)
		goto out;

	if (test_data && !check_compositor_capabilities(wet.compositor,
				test_data->test_quirks.required_capabilities)) {
		ret = WET_MAIN_RET_MISSING_CAPS;
		goto out;
	}

	weston_compositor_flush_heads_changed(wet.compositor);
	if (wet.init_failed)
		goto out;

	if (idle_time < 0)
		weston_config_section_get_int(section, "idle-time", &idle_time, -1);
	if (idle_time < 0)
		idle_time = 300; /* default idle timeout, in seconds */

	wet.compositor->idle_time = idle_time;
	wet.compositor->default_pointer_grab = NULL;
	wet.compositor->exit = handle_exit;

	weston_compositor_log_capabilities(wet.compositor);

	server_socket = getenv("WAYLAND_SERVER_SOCKET");
	if (server_socket) {
		weston_log("Running with single client\n");
		if (!safe_strtoint(server_socket, &fd))
			fd = -1;
	} else {
		fd = -1;
	}

	if (fd != -1) {
		primary_client = wl_client_create(display, fd);
		if (!primary_client) {
			weston_log("fatal: failed to add client: %s\n",
				   strerror(errno));
			goto out;
		}
		primary_client_destroyed.notify =
			handle_primary_client_destroyed;
		wl_client_add_destroy_listener(primary_client,
					       &primary_client_destroyed);
	} else if (weston_create_listening_socket(display, socket_name)) {
		goto out;
	}

	if (!shell)
		weston_config_section_get_string(section, "shell", &shell,
						 "desktop");

	if (wet_load_shell(wet.compositor, shell, &argc, argv) < 0)
		goto out;

	/* Load xwayland before other modules - this way if we're using
	 * the systemd-notify module it will notify after we're ready
	 * to receive xwayland connections.
	 */
	if (!xwayland) {
		weston_config_section_get_bool(section, "xwayland", &xwayland,
					       false);
	}
	if (xwayland) {
		wet_xwl = wet_load_xwayland(wet.compositor);
		if (!wet_xwl)
			goto out;
	}

	weston_config_section_get_string(section, "modules", &modules, "");
	if (load_modules(wet.compositor, modules, &argc, argv) < 0)
		goto out;

	if (load_modules(wet.compositor, option_modules, &argc, argv) < 0)
		goto out;

	load_additional_modules(wet);

	section = weston_config_get_section(config, "keyboard", NULL, NULL);
	weston_config_section_get_bool(section, "numlock-on", &numlock_on, false);
	if (numlock_on) {
		wl_list_for_each(seat, &wet.compositor->seat_list, link) {
			struct weston_keyboard *keyboard =
				weston_seat_get_keyboard(seat);

			if (keyboard)
				weston_keyboard_set_locks(keyboard,
							  WESTON_NUM_LOCK,
							  WESTON_NUM_LOCK);
		}
	}

	for (i = 1; i < argc; i++)
		weston_log("fatal: unhandled option: %s\n", argv[i]);
	if (argc > 1)
		goto out;

	weston_compositor_wake(wet.compositor);

	if (execute_autolaunch(&wet, config) < 0)
		goto out;

	wl_display_run(display);

	/* Allow for setting return exit code after
	* wl_display_run returns normally. This is
	* useful for devs/testers and automated tests
	* that want to indicate failure status to
	* testing infrastructure above
	*/
	ret = wet.compositor->exit_code;

out:
	wet_compositor_destroy_backend_callbacks(&wet);

	/* free(NULL) is valid, and it won't be NULL if it's used */
	free(wet.parsed_options);

	if (protologger)
		wl_protocol_logger_destroy(protologger);

	if (wet_xwl)
		wet_xwayland_destroy(wet.compositor, wet_xwl);

	weston_compositor_destroy(wet.compositor);
	wet_compositor_destroy_layout(&wet);
	weston_log_scope_destroy(protocol_scope);
	protocol_scope = NULL;

	wl_list_for_each_safe(process, process_tmp, &wet.child_process_list, link)
		wet_process_destroy(process, 0, false);

out_signals:
	for (i = ARRAY_LENGTH(signals) - 1; i >= 0; i--)
		if (signals[i])
			wl_event_source_remove(signals[i]);

	wl_display_destroy(display);

out_display:
	weston_log_scope_destroy(log_scope);
	log_scope = NULL;
	weston_log_subscriber_destroy(logger);
	if (flight_rec)
		weston_log_subscriber_destroy(flight_rec);
	weston_log_ctx_destroy(log_ctx);
	weston_log_file_close();

	if (config)
		weston_config_destroy(config);
	free(config_file);
	free(backends);
	free(renderer);
	free(shell);
	free(socket_name);
	free(option_modules);
	free(log);
	free(log_scopes);
	free(modules);

#if defined(__QNX__)
	memstream_server_info_release();

out_memstream:
#endif

	return ret;
}<|MERGE_RESOLUTION|>--- conflicted
+++ resolved
@@ -1981,24 +1981,8 @@
 	}
 }
 
-static void
-<<<<<<< HEAD
-wet_set_simple_head_configurator(struct weston_compositor *compositor,
-				 int (*fn)(struct weston_output *))
-{
-	struct wet_compositor *wet = to_wet_compositor(compositor);
-
-	wet->simple_output_configure = fn;
-
-	wet->heads_changed_listener.notify = simple_heads_changed;
-	weston_compositor_add_heads_changed_listener(compositor,
-						&wet->heads_changed_listener);
-}
-
 #if !defined(__QNX__)
 static void
-=======
->>>>>>> 712cdc56
 configure_input_device_accel(struct weston_config_section *s,
 		struct libinput_device *device)
 {
@@ -4544,24 +4528,17 @@
 	}
 
 	if (!backends) {
-		weston_config_section_get_string(section, "backends", &backends,
-						 NULL);
-<<<<<<< HEAD
-		if (!backend)
+		weston_config_section_get_string(section, "backend",
+							 &backends, NULL);
+		if (!backends)
 			backend = weston_choose_default_backend();
+
+	}
+
 #if defined(__QNX__)
-		if (!backend)
+		if (!backends)
 			goto out_signals;
 #endif
-=======
-		if (!backends) {
-			weston_config_section_get_string(section, "backend",
-							 &backends, NULL);
-			if (!backends)
-				backends = weston_choose_default_backend();
-		}
->>>>>>> 712cdc56
-	}
 
 	wet.compositor = weston_compositor_create(display, log_ctx, &wet, test_data);
 	if (wet.compositor == NULL) {
