/*
 * Copyright © 2010-2011 Intel Corporation
 * Copyright © 2008-2011 Kristian Høgsberg
 * Copyright © 2012-2018,2022 Collabora, Ltd.
 * Copyright © 2010-2011 Benjamin Franzke
 * Copyright © 2013 Jason Ekstrand
 * Copyright © 2017, 2018 General Electric Company
 * Copyright (C) 2023 Blackberry Limited
 *
 * Permission is hereby granted, free of charge, to any person obtaining
 * a copy of this software and associated documentation files (the
 * "Software"), to deal in the Software without restriction, including
 * without limitation the rights to use, copy, modify, merge, publish,
 * distribute, sublicense, and/or sell copies of the Software, and to
 * permit persons to whom the Software is furnished to do so, subject to
 * the following conditions:
 *
 * The above copyright notice and this permission notice (including the
 * next paragraph) shall be included in all copies or substantial
 * portions of the Software.
 *
 * THE SOFTWARE IS PROVIDED "AS IS", WITHOUT WARRANTY OF ANY KIND,
 * EXPRESS OR IMPLIED, INCLUDING BUT NOT LIMITED TO THE WARRANTIES OF
 * MERCHANTABILITY, FITNESS FOR A PARTICULAR PURPOSE AND
 * NONINFRINGEMENT.  IN NO EVENT SHALL THE AUTHORS OR COPYRIGHT HOLDERS
 * BE LIABLE FOR ANY CLAIM, DAMAGES OR OTHER LIABILITY, WHETHER IN AN
 * ACTION OF CONTRACT, TORT OR OTHERWISE, ARISING FROM, OUT OF OR IN
 * CONNECTION WITH THE SOFTWARE OR THE USE OR OTHER DEALINGS IN THE
 * SOFTWARE.
 */

#include "config.h"

#include <unistd.h>
#include <signal.h>
#include <errno.h>
#include <dlfcn.h>
#include <stdint.h>
#include <string.h>
#include <strings.h>
#include <sys/utsname.h>
#include <sys/stat.h>
#include <sys/wait.h>
#include <sys/socket.h>
#if !defined(__QNX__)
#include <libinput.h>
#include <libevdev/libevdev.h>
#endif
#include <linux/input.h>
#include <sys/time.h>
#if !defined(__QNX__)
#include <linux/limits.h>
#endif

#include "weston.h"
#include <libweston/libweston.h>
#include "shared/os-compatibility.h"
#include "shared/helpers.h"
#include "shared/process-util.h"
#include "shared/string-helpers.h"
#include "git-version.h"
#include <libweston/version.h>
#include "weston.h"
#include "weston-private.h"

#include <libweston/backend-drm.h>
#include <libweston/backend-headless.h>
#include <libweston/backend-pipewire.h>
#include <libweston/backend-rdp.h>
#include <libweston/backend-vnc.h>
#include <libweston/backend-x11.h>
#include <libweston/backend-wayland.h>
#if defined(__QNX__)
#include <libweston/backend-qnx-screen.h>
#endif
#include <libweston/windowed-output-api.h>
#include <libweston/weston-log.h>
#include <libweston/remoting-plugin.h>
#include <libweston/pipewire-plugin.h>

#define WINDOW_TITLE "Weston Compositor"
/* flight recorder size (in bytes) */
#define DEFAULT_FLIGHT_REC_SIZE (5 * 1024 * 1024)
#define DEFAULT_FLIGHT_REC_SCOPES "log,drm-backend"

struct wet_output_config {
	int width;
	int height;
	int32_t scale;
	uint32_t transform;
};

#if defined(__QNX__)
struct wet_qnx_screen_output_config {
	int x;
	int y;
	int display;
};
#endif

struct wet_compositor;
struct wet_layoutput;

struct wet_head_tracker {
	struct wl_listener head_destroy_listener;
};

/** User data for each weston_output */
struct wet_output {
	struct weston_output *output;
	struct wl_listener output_destroy_listener;
	struct wet_layoutput *layoutput;
	struct wl_list link;	/**< in wet_layoutput::output_list */
};

#define MAX_CLONE_HEADS 16

struct wet_head_array {
	struct weston_head *heads[MAX_CLONE_HEADS];	/**< heads to add */
	unsigned n;				/**< the number of heads */
};

/** A layout output
 *
 * Contains wet_outputs that are all clones (independent CRTCs).
 * Stores output layout information in the future.
 */
struct wet_layoutput {
	struct wet_compositor *compositor;
	struct wl_list compositor_link;	/**< in wet_compositor::layoutput_list */
	struct wl_list output_list;	/**< wet_output::link */
	char *name;
	struct weston_config_section *section;
	struct wet_head_array add;	/**< tmp: heads to add as clones */
};

struct wet_compositor {
	struct weston_compositor *compositor;
	struct weston_config *config;
	struct wet_output_config *parsed_options;
#if defined(__QNX__)
	struct wet_qnx_screen_output_config *qnx_screen_parsed_options;
#endif
	bool drm_use_current_mode;
	struct wl_listener heads_changed_listener;
	int (*simple_output_configure)(struct weston_output *output);
	bool init_failed;
	struct wl_list layoutput_list;	/**< wet_layoutput::compositor_link */
	struct wl_list child_process_list;
	pid_t autolaunch_pid;
	bool autolaunch_watch;
	bool use_color_manager;
	struct wl_listener screenshot_auth;
};

static FILE *weston_logfile = NULL;
static struct weston_log_scope *log_scope;
static struct weston_log_scope *protocol_scope;
static int cached_tm_mday = -1;

static void
custom_handler(const char *fmt, va_list arg)
{
	char timestr[512];

	weston_log_scope_printf(log_scope, "%s libwayland: ",
				weston_log_timestamp(timestr,
				sizeof(timestr), &cached_tm_mday));
	weston_log_scope_vprintf(log_scope, fmt, arg);
}

static bool
weston_log_file_open(const char *filename)
{
	wl_log_set_handler_server(custom_handler);

	if (filename != NULL) {
		weston_logfile = fopen(filename, "a");
		if (weston_logfile) {
			os_fd_set_cloexec(fileno(weston_logfile));
		} else {
			fprintf(stderr, "Failed to open %s: %s\n", filename, strerror(errno));
			return false;
		}
	}

	if (weston_logfile == NULL)
		weston_logfile = stderr;
	else
		setvbuf(weston_logfile, NULL, _IOLBF, 256);

	return true;
}

static void
weston_log_file_close(void)
{
	if ((weston_logfile != stderr) && (weston_logfile != NULL))
		fclose(weston_logfile);
	weston_logfile = stderr;
}

static int
vlog(const char *fmt, va_list ap)
{
	const char *oom = "Out of memory";
	char timestr[128];
	int len = 0;
	char *str;

	if (weston_log_scope_is_enabled(log_scope)) {
		int len_va;
		char *log_timestamp = weston_log_timestamp(timestr,
							   sizeof(timestr),
							   &cached_tm_mday);
		len_va = vasprintf(&str, fmt, ap);
		if (len_va >= 0) {
			len = weston_log_scope_printf(log_scope, "%s %s",
						      log_timestamp, str);
			free(str);
		} else {
			len = weston_log_scope_printf(log_scope, "%s %s",
						      log_timestamp, oom);
		}
	}

	return len;
}

static int
vlog_continue(const char *fmt, va_list argp)
{
	return weston_log_scope_vprintf(log_scope, fmt, argp);
}

static const char *
get_next_argument(const char *signature, char* type)
{
	for(; *signature; ++signature) {
		switch(*signature) {
		case 'i':
		case 'u':
		case 'f':
		case 's':
		case 'o':
		case 'n':
		case 'a':
		case 'h':
			*type = *signature;
			return signature + 1;
		}
	}
	*type = '\0';
	return signature;
}

static void
protocol_log_fn(void *user_data,
		enum wl_protocol_logger_type direction,
		const struct wl_protocol_logger_message *message)
{
	FILE *fp;
	char *logstr;
	size_t logsize;
	char timestr[128];
	struct wl_resource *res = message->resource;
	struct wl_client *client = wl_resource_get_client(res);
	pid_t pid = 0;
	const char *signature = message->message->signature;
	int i;
	char type;

	if (!weston_log_scope_is_enabled(protocol_scope))
		return;

	fp = open_memstream(&logstr, &logsize);
	if (!fp)
		return;

	wl_client_get_credentials(client, &pid, NULL, NULL);

	weston_log_scope_timestamp(protocol_scope,
			timestr, sizeof timestr);
	fprintf(fp, "%s ", timestr);
	fprintf(fp, "client %p (PID %d) %s ", client, pid,
		direction == WL_PROTOCOL_LOGGER_REQUEST ? "rq" : "ev");
	fprintf(fp, "%s@%u.%s(",
		wl_resource_get_class(res),
		wl_resource_get_id(res),
		message->message->name);

	for (i = 0; i < message->arguments_count; i++) {
		signature = get_next_argument(signature, &type);

		if (i > 0)
			fprintf(fp, ", ");

		switch (type) {
		case 'u':
			fprintf(fp, "%u", message->arguments[i].u);
			break;
		case 'i':
			fprintf(fp, "%d", message->arguments[i].i);
			break;
		case 'f':
			fprintf(fp, "%f",
				wl_fixed_to_double(message->arguments[i].f));
			break;
		case 's':
			if (message->arguments[i].s)
				fprintf(fp, "\"%s\"", message->arguments[i].s);
			else
				fprintf(fp, "nil");
			break;
		case 'o':
			if (message->arguments[i].o) {
				struct wl_resource* resource;
				resource = (struct wl_resource*) message->arguments[i].o;
				fprintf(fp, "%s@%u",
					wl_resource_get_class(resource),
					wl_resource_get_id(resource));
			}
			else
				fprintf(fp, "nil");
			break;
		case 'n':
			fprintf(fp, "new id %s@",
				(message->message->types[i]) ?
				message->message->types[i]->name :
				"[unknown]");
			if (message->arguments[i].n != 0)
				fprintf(fp, "%u", message->arguments[i].n);
			else
				fprintf(fp, "nil");
			break;
		case 'a':
			fprintf(fp, "array");
			break;
		case 'h':
			fprintf(fp, "fd %d", message->arguments[i].h);
			break;
		}
	}

	fprintf(fp, ")\n");

	if (fclose(fp) == 0)
		weston_log_scope_write(protocol_scope, logstr, logsize);

	free(logstr);
}

static struct wet_compositor *
to_wet_compositor(struct weston_compositor *compositor)
{
	return weston_compositor_get_user_data(compositor);
}

static int
sigchld_handler(int signal_number, void *data)
{
	struct weston_process *p;
	struct wet_compositor *wet = data;
	int status;
	pid_t pid;

	while ((pid = waitpid(-1, &status, WNOHANG)) > 0) {
		if (wet->autolaunch_pid != -1 && wet->autolaunch_pid == pid) {
			if (wet->autolaunch_watch)
				wl_display_terminate(wet->compositor->wl_display);
			wet->autolaunch_pid = -1;
			continue;
		}

		wl_list_for_each(p, &wet->child_process_list, link) {
			if (p->pid == pid)
				break;
		}

		/* An unknown child process exited. Oh well. */
		if (&p->link == &wet->child_process_list)
			continue;

		wl_list_remove(&p->link);
		wl_list_init(&p->link);
		p->cleanup(p, status);
	}

	if (pid < 0 && errno != ECHILD)
		weston_log("waitpid error %s\n", strerror(errno));

	return 1;
}

static void
cleanup_for_child_process() {
	sigset_t allsigs;

	/* Put the client in a new session so it won't catch signals
	* intended for the parent. Sharing a session can be
	* confusing when launching weston under gdb, as the ctrl-c
	* intended for gdb will pass to the child, and weston
	* will cleanly shut down when the child exits.
	*/
	setsid();

	/* do not give our signal mask to the new process */
	sigfillset(&allsigs);
	sigprocmask(SIG_UNBLOCK, &allsigs, NULL);
}

WL_EXPORT bool
weston_client_launch(struct weston_compositor *compositor,
		     struct weston_process *proc,
		     struct custom_env *child_env,
		     int *no_cloexec_fds,
		     size_t num_no_cloexec_fds,
		     weston_process_cleanup_func_t cleanup)
{
	const char *fail_cloexec = "Couldn't unset CLOEXEC on child FDs";
	const char *fail_seteuid = "Couldn't call seteuid";
	char *fail_exec;
	char * const *argp;
	char * const *envp;
	pid_t pid;
	int err;
	bool ret;
	size_t i;
	size_t written __attribute__((unused));

	argp = custom_env_get_argp(child_env);
	envp = custom_env_get_envp(child_env);

	weston_log("launching '%s'\n", argp[0]);
	str_printf(&fail_exec, "Error: Couldn't launch client '%s'\n", argp[0]);

	pid = fork();
	switch (pid) {
	case 0:
		cleanup_for_child_process();

		/* Launch clients as the user. Do not launch clients with wrong euid. */
		if (seteuid(getuid()) == -1) {
			written = write(STDERR_FILENO, fail_seteuid,
					strlen(fail_seteuid));
			_exit(EXIT_FAILURE);
		}

		for (i = 0; i < num_no_cloexec_fds; i++) {
			err = os_fd_clear_cloexec(no_cloexec_fds[i]);
			if (err < 0) {
				written = write(STDERR_FILENO, fail_cloexec,
						strlen(fail_cloexec));
				_exit(EXIT_FAILURE);
			}
		}

		execve(argp[0], argp, envp);

		if (fail_exec)
			written = write(STDERR_FILENO, fail_exec,
					strlen(fail_exec));
		_exit(EXIT_FAILURE);

	default:
		proc->pid = pid;
		proc->cleanup = cleanup;
		wet_watch_process(compositor, proc);
		ret = true;
		break;

	case -1:
		weston_log("weston_client_launch: "
			   "fork failed while launching '%s': %s\n", argp[0],
			   strerror(errno));
		ret = false;
		break;
	}
#if defined(__QNX__)
	wl_client_set_credentials(client, pid, getuid(), getgid());
#endif

	custom_env_fini(child_env);
	free(fail_exec);
	return ret;
}

WL_EXPORT void
wet_watch_process(struct weston_compositor *compositor,
		  struct weston_process *process)
{
	struct wet_compositor *wet = to_wet_compositor(compositor);
	wl_list_insert(&wet->child_process_list, &process->link);
}

struct process_info {
	struct weston_process proc;
	char *path;
};

static void
process_handle_sigchld(struct weston_process *process, int status)
{
	struct process_info *pinfo =
		container_of(process, struct process_info, proc);

	/*
	 * There are no guarantees whether this runs before or after
	 * the wl_client destructor.
	 */

	if (WIFEXITED(status)) {
		weston_log("%s exited with status %d\n", pinfo->path,
			   WEXITSTATUS(status));
	} else if (WIFSIGNALED(status)) {
		weston_log("%s died on signal %d\n", pinfo->path,
			   WTERMSIG(status));
	} else {
		weston_log("%s disappeared\n", pinfo->path);
	}

	free(pinfo->path);
	free(pinfo);
}

WL_EXPORT struct wl_client *
weston_client_start(struct weston_compositor *compositor, const char *path)
{
	struct process_info *pinfo;
	struct wl_client *client;
	struct custom_env child_env;
	struct fdstr wayland_socket = FDSTR_INIT;
	int no_cloexec_fds[1];
	size_t num_no_cloexec_fds = 0;
	bool ret;

	pinfo = zalloc(sizeof *pinfo);
	if (!pinfo)
		return NULL;

	pinfo->path = strdup(path);
	if (!pinfo->path)
		goto out_free;

	if (os_socketpair_cloexec(AF_UNIX, SOCK_STREAM, 0,
				  wayland_socket.fds) < 0) {
		weston_log("weston_client_start: "
			   "socketpair failed while launching '%s': %s\n",
			   path, strerror(errno));
		goto out_path;
	}

	custom_env_init_from_environ(&child_env);
	custom_env_add_from_exec_string(&child_env, path);

	fdstr_update_str1(&wayland_socket);
	no_cloexec_fds[num_no_cloexec_fds++] = wayland_socket.fds[1];
	custom_env_set_env_var(&child_env, "WAYLAND_SOCKET",
			       wayland_socket.str1);

	assert(num_no_cloexec_fds <= ARRAY_LENGTH(no_cloexec_fds));

	ret = weston_client_launch(compositor, &pinfo->proc, &child_env,
				   no_cloexec_fds, num_no_cloexec_fds,
				   process_handle_sigchld);
	if (!ret)
		goto out_path;

	client = wl_client_create(compositor->wl_display,
				  wayland_socket.fds[0]);
	if (!client) {
		weston_log("weston_client_start: "
			"wl_client_create failed while launching '%s'.\n",
			path);
		/* We have no way of killing the process, so leave it hanging */
		goto out_sock;
	}

	/* Close the child end of our socket which we no longer need */
	close(wayland_socket.fds[1]);

	return client;

out_path:
	free(pinfo->path);
out_free:
	free(pinfo);
out_sock:
	fdstr_close_all(&wayland_socket);

	return NULL;
}

static void
log_uname(void)
{
	struct utsname usys;

	uname(&usys);

	weston_log("OS: %s, %s, %s, %s\n", usys.sysname, usys.release,
						usys.version, usys.machine);
}

static struct wet_output_config *
wet_init_parsed_options(struct weston_compositor *ec)
{
	struct wet_compositor *compositor = to_wet_compositor(ec);
	struct wet_output_config *config;

	config = zalloc(sizeof *config);

	if (!config) {
		perror("out of memory");
		return NULL;
	}

	config->width = 0;
	config->height = 0;
	config->scale = 0;
	config->transform = UINT32_MAX;

	compositor->parsed_options = config;

	return config;
}

#if defined(__QNX__)
static struct wet_qnx_screen_output_config *
wet_init_qnx_screen_parsed_options(struct weston_compositor *ec)
{
	struct wet_compositor *compositor = to_wet_compositor(ec);
	struct wet_qnx_screen_output_config *config;

	config = zalloc(sizeof *config);

	if (!config) {
		perror("out of memory");
		return NULL;
	}

	config->x = 0;
	config->y = 0;
	config->display = 0;

	compositor->qnx_screen_parsed_options = config;

	return config;
}
#endif

WL_EXPORT struct weston_config *
wet_get_config(struct weston_compositor *ec)
{
	struct wet_compositor *compositor = to_wet_compositor(ec);

	return compositor->config;
}

static const char xdg_error_message[] =
	"fatal: environment variable XDG_RUNTIME_DIR is not set.\n";

static const char xdg_wrong_message[] =
	"fatal: environment variable XDG_RUNTIME_DIR\n"
	"is set to \"%s\", which is not a directory.\n";

static const char xdg_wrong_mode_message[] =
	"warning: XDG_RUNTIME_DIR \"%s\" is not configured\n"
	"correctly.  Unix access mode must be 0700 (current mode is %04o),\n"
	"and must be owned by the user UID %d (current owner is UID %d).\n";

static const char xdg_detail_message[] =
	"Refer to your distribution on how to get it, or\n"
	"http://www.freedesktop.org/wiki/Specifications/basedir-spec\n"
	"on how to implement it.\n";

static void
verify_xdg_runtime_dir(void)
{
	char *dir = getenv("XDG_RUNTIME_DIR");
	struct stat s;

	if (!dir) {
		weston_log(xdg_error_message);
		weston_log_continue(xdg_detail_message);
		exit(EXIT_FAILURE);
	}

	if (stat(dir, &s) || !S_ISDIR(s.st_mode)) {
		weston_log(xdg_wrong_message, dir);
		weston_log_continue(xdg_detail_message);
		exit(EXIT_FAILURE);
	}

	if ((s.st_mode & 0777) != 0700 || s.st_uid != getuid()) {
		weston_log(xdg_wrong_mode_message,
			   dir, s.st_mode & 0777, getuid(), s.st_uid);
		weston_log_continue(xdg_detail_message);
	}
}

static int
usage(int error_code)
{
	FILE *out = error_code == EXIT_SUCCESS ? stdout : stderr;

	fprintf(out,
		"Usage: weston [OPTIONS]\n\n"
		"This is weston version " VERSION ", the Wayland reference compositor.\n"
		"Weston supports multiple backends, and depending on which backend is in use\n"
		"different options will be accepted.\n\n"


		"Core options:\n\n"
		"  --version\t\tPrint weston version\n"
		"  -B, --backend=BACKEND\tBackend module, one of\n"
#if defined(BUILD_DRM_COMPOSITOR)
			"\t\t\t\tdrm\n"
#endif
#if defined(BUILD_HEADLESS_COMPOSITOR)
			"\t\t\t\theadless\n"
#endif
#if defined(BUILD_PIPEWIRE_COMPOSITOR)
			"\t\t\t\tpipewire\n"
#endif
#if defined(BUILD_RDP_COMPOSITOR)
			"\t\t\t\trdp\n"
#endif
#if defined(BUILD_VNC_COMPOSITOR)
			"\t\t\t\tvnc\n"
#endif
#if defined(BUILD_WAYLAND_COMPOSITOR)
			"\t\t\t\twayland\n"
#endif
#if defined(BUILD_X11_COMPOSITOR)
			"\t\t\t\tx11\n"
#endif
		"  --renderer=NAME\tRenderer to use, one of\n"
			"\t\t\t\tauto\tAutomatic selection of one of the below renderers\n"
#if defined(ENABLE_EGL)
			"\t\t\t\tgl\tOpenGL ES\n"
#endif
<<<<<<< HEAD
#if defined(BUILD_QNX_SCREEN_COMPOSITOR)
			"\t\t\t\tqnx-screen-backend.so\n"
#endif
		"  --shell=MODULE\tShell module, defaults to desktop-shell.so\n"
=======
			"\t\t\t\tnoop\tNo-op renderer for testing only\n"
			"\t\t\t\tpixman\tPixman software renderer\n"
		"  --shell=NAME\tShell to load, defaults to desktop\n"
>>>>>>> f64d0b84
		"  -S, --socket=NAME\tName of socket to listen on\n"
		"  -i, --idle-time=SECS\tIdle time in seconds\n"
#if defined(BUILD_XWAYLAND)
		"  --xwayland\t\tLoad the xwayland module\n"
#endif
		"  --modules\t\tLoad the comma-separated list of modules\n"
		"  --log=FILE\t\tLog to the given file\n"
		"  -c, --config=FILE\tConfig file to load, defaults to weston.ini\n"
		"  --no-config\t\tDo not read weston.ini\n"
		"  --wait-for-debugger\tRaise SIGSTOP on start-up\n"
		"  --debug\t\tEnable debug extension\n"
		"  -l, --logger-scopes=SCOPE\n\t\t\tSpecify log scopes to "
			"subscribe to.\n\t\t\tCan specify multiple scopes, "
			"each followed by comma\n"
		"  -f, --flight-rec-scopes=SCOPE\n\t\t\tSpecify log scopes to "
			"subscribe to.\n\t\t\tCan specify multiple scopes, "
			"each followed by comma\n"
		"  -h, --help\t\tThis help message\n\n");

#if defined(BUILD_DRM_COMPOSITOR)
	fprintf(out,
		"Options for drm:\n\n"
		"  --seat=SEAT\t\tThe seat that weston should run on, instead of the seat defined in XDG_SEAT\n"
		"  --drm-device=CARD\tThe DRM device to use, e.g. \"card0\".\n"
		"  --use-pixman\t\tUse the pixman (CPU) renderer (deprecated alias for --renderer=pixman)\n"
		"  --current-mode\tPrefer current KMS mode over EDID preferred mode\n"
		"  --continue-without-input\tAllow the compositor to start without input devices\n\n");
#endif

#if defined(BUILD_HEADLESS_COMPOSITOR)
	fprintf(out,
		"Options for headless:\n\n"
		"  --width=WIDTH\t\tWidth of memory surface\n"
		"  --height=HEIGHT\tHeight of memory surface\n"
		"  --scale=SCALE\t\tScale factor of output\n"
		"  --transform=TR\tThe output transformation, TR is one of:\n"
		"\tnormal 90 180 270 flipped flipped-90 flipped-180 flipped-270\n"
		"  --use-pixman\t\tUse the pixman (CPU) renderer (deprecated alias for --renderer=pixman)\n"
		"  --use-gl\t\tUse the GL renderer (deprecated alias for --renderer=gl)\n"
		"  --no-outputs\t\tDo not create any virtual outputs\n"
		"\n");
#endif

#if defined(BUILD_PIPEWIRE_COMPOSITOR)
	fprintf(out,
		"Options for pipewire\n\n"
		"  --width=WIDTH\t\tWidth of desktop\n"
		"  --height=HEIGHT\tHeight of desktop\n"
		"\n");
#endif

#if defined(BUILD_RDP_COMPOSITOR)
	fprintf(out,
		"Options for rdp:\n\n"
		"  --width=WIDTH\t\tWidth of desktop\n"
		"  --height=HEIGHT\tHeight of desktop\n"
		"  --env-socket\t\tUse socket defined in RDP_FD env variable as peer connection\n"
		"  --external-listener-fd=FD\tUse socket as listener connection\n"
		"  --address=ADDR\tThe address to bind\n"
		"  --port=PORT\t\tThe port to listen on\n"
		"  --no-clients-resize\tThe RDP peers will be forced to the size of the desktop\n"
		"  --rdp4-key=FILE\tThe file containing the key for RDP4 encryption\n"
		"  --rdp-tls-cert=FILE\tThe file containing the certificate for TLS encryption\n"
		"  --rdp-tls-key=FILE\tThe file containing the private key for TLS encryption\n"
		"\n");
#endif

#if defined(BUILD_VNC_COMPOSITOR)
	fprintf(out,
		"Options for vnc:\n\n"
		"  --width=WIDTH\t\tWidth of desktop\n"
		"  --height=HEIGHT\tHeight of desktop\n"
		"  --port=PORT\t\tThe port to listen on\n"
		"  --vnc-tls-cert=FILE\tThe file containing the certificate for TLS encryption\n"
		"  --vnc-tls-key=FILE\tThe file containing the private key for TLS encryption\n"
		"\n");
#endif

#if defined(BUILD_WAYLAND_COMPOSITOR)
	fprintf(out,
		"Options for wayland:\n\n"
		"  --width=WIDTH\t\tWidth of Wayland surface\n"
		"  --height=HEIGHT\tHeight of Wayland surface\n"
		"  --scale=SCALE\t\tScale factor of output\n"
		"  --fullscreen\t\tRun in fullscreen mode\n"
		"  --use-pixman\t\tUse the pixman (CPU) renderer (deprecated alias for --renderer=pixman)\n"
		"  --output-count=COUNT\tCreate multiple outputs\n"
		"  --sprawl\t\tCreate one fullscreen output for every parent output\n"
		"  --display=DISPLAY\tWayland display to connect to\n\n");
#endif

#if defined(BUILD_X11_COMPOSITOR)
	fprintf(out,
		"Options for x11:\n\n"
		"  --width=WIDTH\t\tWidth of X window\n"
		"  --height=HEIGHT\tHeight of X window\n"
		"  --scale=SCALE\t\tScale factor of output\n"
		"  --fullscreen\t\tRun in fullscreen mode\n"
		"  --use-pixman\t\tUse the pixman (CPU) renderer (deprecated alias for --renderer=pixman)\n"
		"  --output-count=COUNT\tCreate multiple outputs\n"
		"  --no-input\t\tDont create input devices\n\n");
#endif

#if defined(BUILD_QNX_SCREEN_COMPOSITOR)
	fprintf(stderr,
		"Options for qnx-screen-backend.so:\n\n"
		"  --width=WIDTH\t\tWidth of QNX window\n"
		"  --height=HEIGHT\tHeight of QNX window\n"
		"  --scale=SCALE\t\tScale factor of output\n"
		"  --fullscreen\t\tRun in fullscreen mode\n"
		"  --use-pixman\t\tUse the pixman (CPU) renderer\n"
		"  --output-count=COUNT\tCreate multiple outputs\n"
		"  --no-input\t\tDont create input devices\n"
		"  --position-x=X\tHorizontal position of QNX window\n"
		"  --position-y=Y\tVertical position of QNX window\n"
		"  --display=DISPLAY\tQNX screen display of QNX window\n\n"
		"  --egl-display=DISPLAY\tEGL display (GPU) to use\n\n");
#endif

	exit(error_code);
}

static int on_term_signal(int signal_number, void *data)
{
	struct wl_display *display = data;

	weston_log("caught signal %d\n", signal_number);
	wl_display_terminate(display);

	return 1;
}

static const char *
clock_name(clockid_t clk_id)
{
	static const char *names[] = {
		[CLOCK_REALTIME] =		"CLOCK_REALTIME",
		[CLOCK_MONOTONIC] =		"CLOCK_MONOTONIC",
#if !defined(__QNX__)
		[CLOCK_MONOTONIC_RAW] =		"CLOCK_MONOTONIC_RAW",
		[CLOCK_REALTIME_COARSE] =	"CLOCK_REALTIME_COARSE",
		[CLOCK_MONOTONIC_COARSE] =	"CLOCK_MONOTONIC_COARSE",
#endif
#ifdef CLOCK_BOOTTIME
		[CLOCK_BOOTTIME] =		"CLOCK_BOOTTIME",
#endif
	};

	if (clk_id < 0 || (unsigned)clk_id >= ARRAY_LENGTH(names))
		return "unknown";

	return names[clk_id];
}

static const struct {
	uint32_t bit; /* enum weston_capability */
	const char *desc;
} capability_strings[] = {
	{ WESTON_CAP_ROTATION_ANY, "arbitrary surface rotation" },
	{ WESTON_CAP_CAPTURE_YFLIP, "screen capture uses y-flip" },
	{ WESTON_CAP_CURSOR_PLANE, "cursor planes" },
	{ WESTON_CAP_ARBITRARY_MODES, "arbitrary resolutions" },
	{ WESTON_CAP_VIEW_CLIP_MASK, "view mask clipping" },
	{ WESTON_CAP_EXPLICIT_SYNC, "explicit sync" },
	{ WESTON_CAP_COLOR_OPS, "color operations" },
};

static void
weston_compositor_log_capabilities(struct weston_compositor *compositor)
{
	unsigned i;
	int yes;
	struct timespec res;

	weston_log("Compositor capabilities:\n");
	for (i = 0; i < ARRAY_LENGTH(capability_strings); i++) {
		yes = compositor->capabilities & capability_strings[i].bit;
		weston_log_continue(STAMP_SPACE "%s: %s\n",
				    capability_strings[i].desc,
				    yes ? "yes" : "no");
	}

	weston_log_continue(STAMP_SPACE "presentation clock: %s, id %d\n",
			    clock_name(compositor->presentation_clock),
			    compositor->presentation_clock);

	if (clock_getres(compositor->presentation_clock, &res) == 0)
		weston_log_continue(STAMP_SPACE
				"presentation clock resolution: %d.%09ld s\n",
				(int)res.tv_sec, res.tv_nsec);
	else
		weston_log_continue(STAMP_SPACE
				"presentation clock resolution: N/A\n");
}

static bool
check_compositor_capabilities(struct weston_compositor *compositor,
			      uint32_t mask)
{
	uint32_t missing = mask & ~compositor->capabilities;
	unsigned i;

	if (missing == 0)
		return true;

	weston_log("Quirk error, missing capabilities:\n");
	for (i = 0; i < ARRAY_LENGTH(capability_strings); i++) {
		if (!(missing & capability_strings[i].bit))
			continue;

		weston_log_continue(STAMP_SPACE "- %s\n",
				    capability_strings[i].desc);
		missing &= ~capability_strings[i].bit;
	}
	if (missing) {
		weston_log_continue(STAMP_SPACE "- unlisted bits 0x%x\n",
				    missing);
	}

	return false;
}

static void
handle_primary_client_destroyed(struct wl_listener *listener, void *data)
{
	struct wl_client *client = data;

	weston_log("Primary client died.  Closing...\n");

	wl_display_terminate(wl_client_get_display(client));
}

static int
weston_create_listening_socket(struct wl_display *display, const char *socket_name)
{
	char name_candidate[32];

	if (socket_name) {
		if (wl_display_add_socket(display, socket_name)) {
			weston_log("fatal: failed to add socket: %s\n",
				   strerror(errno));
			return -1;
		}

		setenv("WAYLAND_DISPLAY", socket_name, 1);
		return 0;
	} else {
		for (int i = 1; i <= 32; i++) {
			sprintf(name_candidate, "wayland-%d", i);
			if (wl_display_add_socket(display, name_candidate) >= 0) {
				setenv("WAYLAND_DISPLAY", name_candidate, 1);
				return 0;
			}
		}
		weston_log("fatal: failed to add socket: %s\n",
			   strerror(errno));
		return -1;
	}
}

<<<<<<< HEAD
WL_EXPORT void *
wet_load_module_entrypoint(const char *name, const char *entrypoint)
{
	char path[PATH_MAX];
	void *module, *init;
	size_t len;

	if (name == NULL)
		return NULL;

	if (name[0] != '/') {
		len = weston_module_path_from_env(name, path, sizeof path);
		if (len == 0)
			len = snprintf(path, sizeof path, "%s/%s", MODULEDIR,
				       name);
	} else {
		len = snprintf(path, sizeof path, "%s", name);
	}

	/* snprintf returns the length of the string it would've written,
	 * _excluding_ the NUL byte. So even being equal to the size of
	 * our buffer is an error here. */
	if (len >= sizeof path)
		return NULL;

#if defined(__QNX__)
	{
#else
	module = dlopen(path, RTLD_NOW | RTLD_NOLOAD);
	if (module) {
		weston_log("Module '%s' already loaded\n", path);
	} else {
#endif
		weston_log("Loading module '%s'\n", path);
		module = dlopen(path, RTLD_NOW);
		if (!module) {
			weston_log("Failed to load module: %s\n", dlerror());
			return NULL;
		}
	}

	init = dlsym(module, entrypoint);
	if (!init) {
		weston_log("Failed to lookup init function: %s\n", dlerror());
		dlclose(module);
		return NULL;
	}

	return init;
}

=======
>>>>>>> f64d0b84
WL_EXPORT int
wet_load_module(struct weston_compositor *compositor,
	        const char *name, int *argc, char *argv[])
{
	int (*module_init)(struct weston_compositor *ec,
			   int *argc, char *argv[]);

	module_init = weston_load_module(name, "wet_module_init", MODULEDIR);
	if (!module_init)
		return -1;
	if (module_init(compositor, argc, argv) < 0)
		return -1;
	return 0;
}

static int
wet_load_shell(struct weston_compositor *compositor,
	       const char *_name, int *argc, char *argv[])
{
	char *name;
	int (*shell_init)(struct weston_compositor *ec,
			  int *argc, char *argv[]);

	if (strstr(_name, "-shell.so"))
		name = strdup(_name);
	else
		str_printf(&name, "%s-shell.so", _name);
	assert(name);

	shell_init = weston_load_module(name, "wet_shell_init", MODULEDIR);
	free(name);

	if (!shell_init)
		return -1;
	if (shell_init(compositor, argc, argv) < 0)
		return -1;
	return 0;
}

static char *
wet_get_binary_path(const char *name, const char *dir)
{
	char path[PATH_MAX];
	size_t len;

	len = weston_module_path_from_env(name, path, sizeof path);
	if (len > 0)
		return strdup(path);

	len = snprintf(path, sizeof path, "%s/%s", dir, name);
	if (len >= sizeof path)
		return NULL;

	return strdup(path);
}

WL_EXPORT char *
wet_get_libexec_path(const char *name)
{
	return wet_get_binary_path(name, LIBEXECDIR);
}

WL_EXPORT char *
wet_get_bindir_path(const char *name)
{
	return wet_get_binary_path(name, BINDIR);
}

static int
load_modules(struct weston_compositor *ec, const char *modules,
	     int *argc, char *argv[])
{
	const char *p, *end;
	char buffer[256];

	if (modules == NULL)
		return 0;

	p = modules;
	while (*p) {
		end = strchrnul(p, ',');
		snprintf(buffer, sizeof buffer, "%.*s", (int) (end - p), p);

		if (strstr(buffer, "xwayland.so")) {
			weston_log("fatal: Old Xwayland module loading detected: "
				   "Please use --xwayland command line option "
				   "or set xwayland=true in the [core] section "
				   "in weston.ini\n");
			return -1;
		} else {
			if (wet_load_module(ec, buffer, argc, argv) < 0)
				return -1;
		}

		p = end;
		while (*p == ',')
			p++;
	}

	return 0;
}

static int
save_touch_device_calibration(struct weston_compositor *compositor,
			      struct weston_touch_device *device,
			      const struct weston_touch_device_matrix *calibration)
{
	struct weston_config_section *s;
	struct weston_config *config = wet_get_config(compositor);
	char *helper = NULL;
	char *helper_cmd = NULL;
	int ret = -1;
	int status;
	const float *m = calibration->m;

	s = weston_config_get_section(config,
				      "libinput", NULL, NULL);

	weston_config_section_get_string(s, "calibration_helper",
					 &helper, NULL);

	if (!helper || strlen(helper) == 0) {
		ret = 0;
		goto out;
	}

	if (asprintf(&helper_cmd, "\"%s\" '%s' %f %f %f %f %f %f",
		     helper, device->syspath,
		     m[0], m[1], m[2],
		     m[3], m[4], m[5]) < 0)
		goto out;

	status = system(helper_cmd);
	free(helper_cmd);

	if (status < 0) {
		weston_log("Error: failed to run calibration helper '%s'.\n",
			   helper);
		goto out;
	}

	if (!WIFEXITED(status)) {
		weston_log("Error: calibration helper '%s' possibly killed.\n",
			   helper);
		goto out;
	}

	if (WEXITSTATUS(status) == 0) {
		ret = 0;
	} else {
		weston_log("Calibration helper '%s' exited with status %d.\n",
			   helper, WEXITSTATUS(status));
	}

out:
	free(helper);

	return ret;
}

static int
weston_compositor_init_config(struct weston_compositor *ec,
			      struct weston_config *config)
{
	struct wet_compositor *compositor = to_wet_compositor(ec);
	struct xkb_rule_names xkb_names;
	struct weston_config_section *s;
	int repaint_msec;
	bool color_management;
	bool cal;

	/* weston.ini [keyboard] */
	s = weston_config_get_section(config, "keyboard", NULL, NULL);
	weston_config_section_get_string(s, "keymap_rules",
					 (char **) &xkb_names.rules, NULL);
	weston_config_section_get_string(s, "keymap_model",
					 (char **) &xkb_names.model, NULL);
	weston_config_section_get_string(s, "keymap_layout",
					 (char **) &xkb_names.layout, NULL);
	weston_config_section_get_string(s, "keymap_variant",
					 (char **) &xkb_names.variant, NULL);
	weston_config_section_get_string(s, "keymap_options",
					 (char **) &xkb_names.options, NULL);

	if (weston_compositor_set_xkb_rule_names(ec, &xkb_names) < 0)
		return -1;

	weston_config_section_get_int(s, "repeat-rate",
				      &ec->kb_repeat_rate, 40);
	weston_config_section_get_int(s, "repeat-delay",
				      &ec->kb_repeat_delay, 400);

	weston_config_section_get_bool(s, "vt-switching",
				       &ec->vt_switching, true);

	/* weston.ini [core] */
	s = weston_config_get_section(config, "core", NULL, NULL);
	weston_config_section_get_int(s, "repaint-window", &repaint_msec,
				      ec->repaint_msec);
	if (repaint_msec < -10 || repaint_msec > 1000) {
		weston_log("Invalid repaint_window value in config: %d\n",
			   repaint_msec);
	} else {
		ec->repaint_msec = repaint_msec;
	}
	weston_log("Output repaint window is %d ms maximum.\n",
		   ec->repaint_msec);

	weston_config_section_get_bool(s, "color-management",
				       &color_management, false);
	if (color_management) {
		if (weston_compositor_load_color_manager(ec) < 0)
			return -1;
		else
			compositor->use_color_manager = true;
	}

	/* weston.ini [libinput] */
	s = weston_config_get_section(config, "libinput", NULL, NULL);
	weston_config_section_get_bool(s, "touchscreen_calibrator", &cal, 0);
	if (cal)
		weston_compositor_enable_touch_calibrator(ec,
						save_touch_device_calibration);

	return 0;
}

static char *
weston_choose_default_backend(void)
{
	char *backend = NULL;

#if defined(__QNX__)
	if (getenv("WAYLAND_DISPLAY") || getenv("WAYLAND_SOCKET"))
		backend = strdup("wayland-backend.so");
	else if (access("/dev/screen/.config", R_OK) == 0)
		backend = strdup("qnx-screen-backend.so");
	else
		weston_log("fatal: Weston does not have a native backend for QNX.  screen must be running.\n");
#else
	if (getenv("WAYLAND_DISPLAY") || getenv("WAYLAND_SOCKET"))
		backend = strdup("wayland");
	else if (getenv("DISPLAY"))
		backend = strdup("x11");
	else
		backend = strdup(WESTON_NATIVE_BACKEND);
#endif

	return backend;
}

static const struct { const char *name; uint32_t token; } transforms[] = {
	{ "normal",             WL_OUTPUT_TRANSFORM_NORMAL },
	{ "rotate-90",          WL_OUTPUT_TRANSFORM_90 },
	{ "rotate-180",         WL_OUTPUT_TRANSFORM_180 },
	{ "rotate-270",         WL_OUTPUT_TRANSFORM_270 },
	{ "flipped",            WL_OUTPUT_TRANSFORM_FLIPPED },
	{ "flipped-rotate-90",  WL_OUTPUT_TRANSFORM_FLIPPED_90 },
	{ "flipped-rotate-180", WL_OUTPUT_TRANSFORM_FLIPPED_180 },
	{ "flipped-rotate-270", WL_OUTPUT_TRANSFORM_FLIPPED_270 },
};

WL_EXPORT int
weston_parse_transform(const char *transform, uint32_t *out)
{
	unsigned int i;

	for (i = 0; i < ARRAY_LENGTH(transforms); i++)
		if (strcmp(transforms[i].name, transform) == 0) {
			*out = transforms[i].token;
			return 0;
		}

	*out = WL_OUTPUT_TRANSFORM_NORMAL;
	return -1;
}

WL_EXPORT const char *
weston_transform_to_string(uint32_t output_transform)
{
	unsigned int i;

	for (i = 0; i < ARRAY_LENGTH(transforms); i++)
		if (transforms[i].token == output_transform)
			return transforms[i].name;

	return "<illegal value>";
}

static int
load_configuration(struct weston_config **config, int32_t noconfig,
		   const char *config_file)
{
	const char *file = "weston.ini";
	const char *full_path;

	*config = NULL;

	if (config_file)
		file = config_file;

	if (noconfig == 0)
		*config = weston_config_parse(file);

	if (*config) {
		full_path = weston_config_get_full_path(*config);

		weston_log("Using config file '%s'\n", full_path);
		setenv(WESTON_CONFIG_FILE_ENV_VAR, full_path, 1);

		return 0;
	}

	if (config_file && noconfig == 0) {
		weston_log("fatal: error opening or reading config file"
			   " '%s'.\n", config_file);

		return -1;
	}

	weston_log("Starting with no config file.\n");
	setenv(WESTON_CONFIG_FILE_ENV_VAR, "", 1);

	return 0;
}

static void
handle_exit(struct weston_compositor *c)
{
	wl_display_terminate(c->wl_display);
}

static void
wet_output_set_scale(struct weston_output *output,
		     struct weston_config_section *section,
		     int32_t default_scale,
		     int32_t parsed_scale)
{
	int32_t scale = default_scale;

	if (section)
		weston_config_section_get_int(section, "scale", &scale, default_scale);

	if (parsed_scale)
		scale = parsed_scale;

	weston_output_set_scale(output, scale);
}

/* UINT32_MAX is treated as invalid because 0 is a valid
 * enumeration value and the parameter is unsigned
 */
static int
wet_output_set_transform(struct weston_output *output,
			 struct weston_config_section *section,
			 uint32_t default_transform,
			 uint32_t parsed_transform)
{
	char *t = NULL;
	uint32_t transform = default_transform;

	if (section) {
		weston_config_section_get_string(section,
						 "transform", &t, NULL);
	}

	if (t) {
		if (weston_parse_transform(t, &transform) < 0) {
			weston_log("Invalid transform \"%s\" for output %s\n",
				   t, output->name);
			return -1;
		}
		free(t);
	}

	if (parsed_transform != UINT32_MAX)
		transform = parsed_transform;

	weston_output_set_transform(output, transform);

	return 0;
}

static int
wet_output_set_color_profile(struct weston_output *output,
			     struct weston_config_section *section,
			     struct weston_color_profile *parent_winsys_profile)
{
	struct wet_compositor *compositor = to_wet_compositor(output->compositor);
	struct weston_color_profile *cprof;
	char *icc_file = NULL;
	bool ok;

	if (!compositor->use_color_manager)
		return 0;

	if (section) {
		weston_config_section_get_string(section, "icc_profile",
						 &icc_file, NULL);
	}

	if (icc_file) {
		cprof = weston_compositor_load_icc_file(output->compositor,
							icc_file);
		free(icc_file);
	} else if (parent_winsys_profile) {
		cprof = weston_color_profile_ref(parent_winsys_profile);
	} else {
		return 0;
	}

	if (!cprof)
		return -1;

	ok = weston_output_set_color_profile(output, cprof);
	if (!ok) {
		weston_log("Error: failed to set color profile '%s' for output %s\n",
			   weston_color_profile_get_description(cprof),
			   output->name);
	}

	weston_color_profile_unref(cprof);
	return ok ? 0 : -1;
}

static int
wet_output_set_eotf_mode(struct weston_output *output,
			 struct weston_config_section *section)
{
	static const struct {
		const char *name;
		enum weston_eotf_mode eotf_mode;
	} modes[] = {
		{ "sdr",	WESTON_EOTF_MODE_SDR },
		{ "hdr-gamma",	WESTON_EOTF_MODE_TRADITIONAL_HDR },
		{ "st2084",	WESTON_EOTF_MODE_ST2084 },
		{ "hlg",	WESTON_EOTF_MODE_HLG },
	};
	struct wet_compositor *compositor;
	enum weston_eotf_mode eotf_mode = WESTON_EOTF_MODE_SDR;
	char *str = NULL;
	unsigned i;

	compositor = to_wet_compositor(output->compositor);

	if (section) {
		weston_config_section_get_string(section, "eotf-mode",
						 &str, NULL);
	}

	if (!str) {
		/* The default SDR mode is always supported. */
		assert(weston_output_get_supported_eotf_modes(output) & eotf_mode);
		weston_output_set_eotf_mode(output, eotf_mode);
		return 0;
	}

	for (i = 0; i < ARRAY_LENGTH(modes); i++)
		if (strcmp(str, modes[i].name) == 0)
			break;

	if (i == ARRAY_LENGTH(modes)) {
		weston_log("Error in config for output '%s': '%s' is not a valid EOTF mode. Try one of:",
			   output->name, str);
		for (i = 0; i < ARRAY_LENGTH(modes); i++)
			weston_log_continue(" %s", modes[i].name);
		weston_log_continue("\n");
		return -1;
	}
	eotf_mode = modes[i].eotf_mode;

	if ((weston_output_get_supported_eotf_modes(output) & eotf_mode) == 0) {
		weston_log("Error: output '%s' does not support EOTF mode %s.\n",
			   output->name, str);
#if !HAVE_LIBDISPLAY_INFO
		weston_log_continue(STAMP_SPACE "Weston was built without libdisplay-info, "
				    "so HDR capabilities cannot be detected.\n");
#endif
		free(str);
		return -1;
	}

	if (eotf_mode != WESTON_EOTF_MODE_SDR &&
	    !compositor->use_color_manager) {
		weston_log("Error: EOTF mode %s on output '%s' requires color-management=true in weston.ini\n",
			   str, output->name);
		free(str);
		return -1;
	}

	weston_output_set_eotf_mode(output, eotf_mode);

	free(str);
	return 0;
}

struct wet_color_characteristics_keys {
	const char *name;
	enum weston_color_characteristics_groups group;
	float minval;
	float maxval;
};

#define COLOR_CHARAC_NAME "color_characteristics"

static int
parse_color_characteristics(struct weston_color_characteristics *cc_out,
			      struct weston_config_section *section)
{
	static const struct wet_color_characteristics_keys keys[] = {
		{ "red_x",   WESTON_COLOR_CHARACTERISTICS_GROUP_PRIMARIES, 0.0f, 1.0f },
		{ "red_y",   WESTON_COLOR_CHARACTERISTICS_GROUP_PRIMARIES, 0.0f, 1.0f },
		{ "green_x", WESTON_COLOR_CHARACTERISTICS_GROUP_PRIMARIES, 0.0f, 1.0f },
		{ "green_y", WESTON_COLOR_CHARACTERISTICS_GROUP_PRIMARIES, 0.0f, 1.0f },
		{ "blue_x",  WESTON_COLOR_CHARACTERISTICS_GROUP_PRIMARIES, 0.0f, 1.0f },
		{ "blue_y",  WESTON_COLOR_CHARACTERISTICS_GROUP_PRIMARIES, 0.0f, 1.0f },
		{ "white_x", WESTON_COLOR_CHARACTERISTICS_GROUP_WHITE,     0.0f, 1.0f },
		{ "white_y", WESTON_COLOR_CHARACTERISTICS_GROUP_WHITE,     0.0f, 1.0f },
		{ "max_L",   WESTON_COLOR_CHARACTERISTICS_GROUP_MAXL,      0.0f, 1e5f },
		{ "min_L",   WESTON_COLOR_CHARACTERISTICS_GROUP_MINL,      0.0f, 1e5f },
		{ "maxFALL", WESTON_COLOR_CHARACTERISTICS_GROUP_MAXFALL,   0.0f, 1e5f },
	};
	static const char *msgpfx = "Config error in weston.ini [" COLOR_CHARAC_NAME "]";
	struct weston_color_characteristics cc = {};
	float *const keyvalp[ARRAY_LENGTH(keys)] = {
		/* These must be in the same order as keys[]. */
		&cc.primary[0].x, &cc.primary[0].y,
		&cc.primary[1].x, &cc.primary[1].y,
		&cc.primary[2].x, &cc.primary[2].y,
		&cc.white.x, &cc.white.y,
		&cc.max_luminance,
		&cc.min_luminance,
		&cc.maxFALL,
	};
	bool found[ARRAY_LENGTH(keys)] = {};
	uint32_t missing_group_mask = 0;
	unsigned i;
	char *section_name;
	int ret = 0;

	weston_config_section_get_string(section, "name",
					 &section_name, "<unnamed>");
	if (strchr(section_name, ':') != NULL) {
		ret = -1;
		weston_log("%s name=%s: reserved name. Do not use ':' character in the name.\n",
			   msgpfx, section_name);
	}

	/* Parse keys if they exist */
	for (i = 0; i < ARRAY_LENGTH(keys); i++) {
		double value;

		if (weston_config_section_get_double(section, keys[i].name,
						     &value, NAN) == 0) {
			float f = value;

			found[i] = true;

			/* Range check, NaN shall not pass. */
			if (f >= keys[i].minval && f <= keys[i].maxval) {
				/* Key found, parsed, and good value. */
				*keyvalp[i] = f;
				continue;
			}

			ret = -1;
			weston_log("%s name=%s: %s value %f is outside of the range %f - %f.\n",
				   msgpfx, section_name, keys[i].name, value,
				   keys[i].minval, keys[i].maxval);
			continue;
		}

		if (errno == EINVAL) {
			found[i] = true;
			ret = -1;
			weston_log("%s name=%s: failed to parse the value of key %s.\n",
				   msgpfx, section_name, keys[i].name);
		}
	}

	/* Collect set and unset groups */
	for (i = 0; i < ARRAY_LENGTH(keys); i++) {
		uint32_t group = keys[i].group;

		if (found[i])
			cc.group_mask |= group;
		else
			missing_group_mask |= group;
	}

	/* Ensure groups are given fully or not at all. */
	for (i = 0; i < ARRAY_LENGTH(keys); i++) {
		uint32_t group = keys[i].group;

		if ((cc.group_mask & group) && (missing_group_mask & group)) {
			ret = -1;
			weston_log("%s name=%s: group %d key %s is %s. "
				   "You must set either none or all keys of a group.\n",
				   msgpfx, section_name, ffs(group), keys[i].name,
				   found[i] ? "set" : "missing");
		}
	}

	free(section_name);

	if (ret == 0)
		*cc_out = cc;

	return ret;
}

WESTON_EXPORT_FOR_TESTS int
wet_output_set_color_characteristics(struct weston_output *output,
				     struct weston_config *wc,
				     struct weston_config_section *section)
{
	char *cc_name = NULL;
	struct weston_config_section *cc_section;
	struct weston_color_characteristics cc;

	weston_config_section_get_string(section, COLOR_CHARAC_NAME,
					 &cc_name, NULL);
	if (!cc_name)
		return 0;

	cc_section = weston_config_get_section(wc, COLOR_CHARAC_NAME,
					       "name", cc_name);
	if (!cc_section) {
		weston_log("Config error in weston.ini, output %s: "
			   "no [" COLOR_CHARAC_NAME "] section with 'name=%s' found.\n",
			   output->name, cc_name);
		goto out_error;
	}

	if (parse_color_characteristics(&cc, cc_section) < 0)
		goto out_error;

	weston_output_set_color_characteristics(output, &cc);
	free(cc_name);
	return 0;

out_error:
	free(cc_name);
	return -1;
}

static void
allow_content_protection(struct weston_output *output,
			struct weston_config_section *section)
{
	bool allow_hdcp = true;

	if (section)
		weston_config_section_get_bool(section, "allow_hdcp",
					       &allow_hdcp, true);

	weston_output_allow_protection(output, allow_hdcp);
}

static void
parse_simple_mode(struct weston_output *output,
		  struct weston_config_section *section, int *width,
		  int *height, struct wet_output_config *defaults,
		  struct wet_output_config *parsed_options)
{
	*width = defaults->width;
	*height = defaults->height;

	if (section) {
		char *mode;

		weston_config_section_get_string(section, "mode", &mode, NULL);
		if (!mode || sscanf(mode, "%dx%d", width, height) != 2) {
			weston_log("Invalid mode for output %s. Using defaults.\n",
				   output->name);
			*width = defaults->width;
			*height = defaults->height;
		}
		free(mode);
	}

	if (parsed_options->width)
		*width = parsed_options->width;

	if (parsed_options->height)
		*height = parsed_options->height;
}

static int
wet_configure_windowed_output_from_config(struct weston_output *output,
					  struct wet_output_config *defaults)
{
	const struct weston_windowed_output_api *api =
		weston_windowed_output_get_api(output->compositor);

	struct weston_config *wc = wet_get_config(output->compositor);
	struct weston_config_section *section = NULL;
	struct wet_compositor *compositor = to_wet_compositor(output->compositor);
	struct wet_output_config *parsed_options = compositor->parsed_options;
	int width;
	int height;

	assert(parsed_options);

	if (!api) {
		weston_log("Cannot use weston_windowed_output_api.\n");
		return -1;
	}

	section = weston_config_get_section(wc, "output", "name", output->name);

	parse_simple_mode(output, section, &width, &height, defaults,
			  parsed_options);

	allow_content_protection(output, section);

	wet_output_set_scale(output, section, defaults->scale, parsed_options->scale);
	if (wet_output_set_transform(output, section, defaults->transform,
				     parsed_options->transform) < 0) {
		return -1;
	}

	if (wet_output_set_color_profile(output, section, NULL) < 0)
		return -1;

	if (api->output_set_size(output, width, height) < 0) {
		weston_log("Cannot configure output \"%s\" using weston_windowed_output_api.\n",
			   output->name);
		return -1;
	}

	return 0;
}

static int
count_remaining_heads(struct weston_output *output, struct weston_head *to_go)
{
	struct weston_head *iter = NULL;
	int n = 0;

	while ((iter = weston_output_iterate_heads(output, iter))) {
		if (iter != to_go)
			n++;
	}

	return n;
}

static void
wet_head_tracker_destroy(struct wet_head_tracker *track)
{
	wl_list_remove(&track->head_destroy_listener.link);
	free(track);
}

static void
handle_head_destroy(struct wl_listener *listener, void *data)
{
	struct weston_head *head = data;
	struct weston_output *output;
	struct wet_head_tracker *track =
		container_of(listener, struct wet_head_tracker,
			     head_destroy_listener);

	wet_head_tracker_destroy(track);

	output = weston_head_get_output(head);

	/* On shutdown path, the output might be already gone. */
	if (!output)
		return;

	if (count_remaining_heads(output, head) > 0)
		return;

	weston_output_destroy(output);
}

static struct wet_head_tracker *
wet_head_tracker_from_head(struct weston_head *head)
{
	struct wl_listener *lis;

	lis = weston_head_get_destroy_listener(head, handle_head_destroy);
	if (!lis)
		return NULL;

	return container_of(lis, struct wet_head_tracker,
			    head_destroy_listener);
}

/* Listen for head destroy signal.
 *
 * If a head is destroyed and it was the last head on the output, we
 * destroy the associated output.
 *
 * Do not bother destroying the head trackers on shutdown, the backend will
 * destroy the heads which calls our handler to destroy the trackers.
 */
static void
wet_head_tracker_create(struct wet_compositor *compositor,
			struct weston_head *head)
{
	struct wet_head_tracker *track;

	track = zalloc(sizeof *track);
	if (!track)
		return;

	track->head_destroy_listener.notify = handle_head_destroy;
	weston_head_add_destroy_listener(head, &track->head_destroy_listener);
}

/* Place output exactly to the right of the most recently enabled output.
 *
 * Historically, we haven't given much thought to output placement,
 * simply adding outputs in a horizontal line as they're enabled. This
 * function simply sets an output's x coordinate to the right of the
 * most recently enabled output, and its y to zero.
 *
 * If you're adding new calls to this function, you're also not giving
 * much thought to output placement, so please consider carefully if
 * it's really doing what you want.
 *
 * You especially don't want to use this for any code that won't
 * immediately enable the passed output.
 */
static void
weston_output_lazy_align(struct weston_output *output)
{
	struct weston_compositor *c;
	struct weston_output *peer;
	int next_x = 0;

	/* Put this output to the right of the most recently enabled output */
	c = output->compositor;
	if (!wl_list_empty(&c->output_list)) {
		peer = container_of(c->output_list.prev,
				    struct weston_output, link);
		next_x = peer->x + peer->width;
	}
	output->x = next_x;
	output->y = 0;
}

static void
simple_head_enable(struct wet_compositor *wet, struct weston_head *head)
{
	struct weston_output *output;
	int ret = 0;

	output = weston_compositor_create_output(wet->compositor, head,
						 head->name);
	if (!output) {
		weston_log("Could not create an output for head \"%s\".\n",
			   weston_head_get_name(head));
		wet->init_failed = true;

		return;
	}

	weston_output_lazy_align(output);

	if (wet->simple_output_configure)
		ret = wet->simple_output_configure(output);
	if (ret < 0) {
		weston_log("Cannot configure output \"%s\".\n",
			   weston_head_get_name(head));
		weston_output_destroy(output);
		wet->init_failed = true;

		return;
	}

	if (weston_output_enable(output) < 0) {
		weston_log("Enabling output \"%s\" failed.\n",
			   weston_head_get_name(head));
		weston_output_destroy(output);
		wet->init_failed = true;

		return;
	}

	wet_head_tracker_create(wet, head);

	/* The weston_compositor will track and destroy the output on exit. */
}

static void
simple_head_disable(struct weston_head *head)
{
	struct weston_output *output;
	struct wet_head_tracker *track;

	track = wet_head_tracker_from_head(head);
	if (track)
		wet_head_tracker_destroy(track);

	output = weston_head_get_output(head);
	assert(output);
	weston_output_destroy(output);
}

static void
simple_heads_changed(struct wl_listener *listener, void *arg)
{
	struct weston_compositor *compositor = arg;
	struct wet_compositor *wet = to_wet_compositor(compositor);
	struct weston_head *head = NULL;
	bool connected;
	bool enabled;
	bool changed;
	bool non_desktop;

	while ((head = weston_compositor_iterate_heads(wet->compositor, head))) {
		connected = weston_head_is_connected(head);
		enabled = weston_head_is_enabled(head);
		changed = weston_head_is_device_changed(head);
		non_desktop = weston_head_is_non_desktop(head);

		if (connected && !enabled && !non_desktop) {
			simple_head_enable(wet, head);
		} else if (!connected && enabled) {
			simple_head_disable(head);
		} else if (enabled && changed) {
			weston_log("Detected a monitor change on head '%s', "
				   "not bothering to do anything about it.\n",
				   weston_head_get_name(head));
		}
		weston_head_reset_device_changed(head);
	}
}

static void
wet_set_simple_head_configurator(struct weston_compositor *compositor,
				 int (*fn)(struct weston_output *))
{
	struct wet_compositor *wet = to_wet_compositor(compositor);

	wet->simple_output_configure = fn;

	wet->heads_changed_listener.notify = simple_heads_changed;
	weston_compositor_add_heads_changed_listener(compositor,
						&wet->heads_changed_listener);
}

#if !defined(__QNX__)
static void
configure_input_device_accel(struct weston_config_section *s,
		struct libinput_device *device)
{
	char *profile_string = NULL;
	int is_a_profile = 1;
	uint32_t profiles;
	enum libinput_config_accel_profile profile;
	double speed;

	if (weston_config_section_get_string(s, "accel-profile",
					     &profile_string, NULL) == 0) {
		if (strcmp(profile_string, "flat") == 0)
			profile = LIBINPUT_CONFIG_ACCEL_PROFILE_FLAT;
		else if (strcmp(profile_string, "adaptive") == 0)
			profile = LIBINPUT_CONFIG_ACCEL_PROFILE_ADAPTIVE;
		else {
			weston_log("warning: no such accel-profile: %s\n",
				   profile_string);
			is_a_profile = 0;
		}

		profiles = libinput_device_config_accel_get_profiles(device);
		if (is_a_profile && (profile & profiles) != 0) {
			weston_log("          accel-profile=%s\n",
				   profile_string);
			libinput_device_config_accel_set_profile(device,
					profile);
		}
	}

	if (weston_config_section_get_double(s, "accel-speed",
					     &speed, 0) == 0 &&
	    speed >= -1. && speed <= 1.) {
		weston_log("          accel-speed=%.3f\n", speed);
		libinput_device_config_accel_set_speed(device, speed);
	}

	free(profile_string);
}

static void
configure_input_device_scroll(struct weston_config_section *s,
		struct libinput_device *device)
{
	bool natural;
	char *method_string = NULL;
	uint32_t methods;
	enum libinput_config_scroll_method method;
	char *button_string = NULL;
	int button;

	if (libinput_device_config_scroll_has_natural_scroll(device) &&
	    weston_config_section_get_bool(s, "natural-scroll",
					   &natural, false) == 0) {
		weston_log("          natural-scroll=%s\n",
			   natural ? "true" : "false");
		libinput_device_config_scroll_set_natural_scroll_enabled(
				device, natural);
	}

	if (weston_config_section_get_string(s, "scroll-method",
					     &method_string, NULL) != 0)
		goto done;
	if (strcmp(method_string, "two-finger") == 0)
		method = LIBINPUT_CONFIG_SCROLL_2FG;
	else if (strcmp(method_string, "edge") == 0)
		method = LIBINPUT_CONFIG_SCROLL_EDGE;
	else if (strcmp(method_string, "button") == 0)
		method = LIBINPUT_CONFIG_SCROLL_ON_BUTTON_DOWN;
	else if (strcmp(method_string, "none") == 0)
		method = LIBINPUT_CONFIG_SCROLL_NO_SCROLL;
	else {
		weston_log("warning: no such scroll-method: %s\n",
			   method_string);
		goto done;
	}

	methods = libinput_device_config_scroll_get_methods(device);
	if (method != LIBINPUT_CONFIG_SCROLL_NO_SCROLL &&
	    (method & methods) == 0)
		goto done;

	weston_log("          scroll-method=%s\n", method_string);
	libinput_device_config_scroll_set_method(device, method);

	if (method == LIBINPUT_CONFIG_SCROLL_ON_BUTTON_DOWN) {
		if (weston_config_section_get_string(s, "scroll-button",
						     &button_string,
						     NULL) != 0)
			goto done;

		button = libevdev_event_code_from_name(EV_KEY, button_string);
		if (button == -1) {
			weston_log("          Bad scroll-button: %s\n",
				   button_string);
			goto done;
		}

		weston_log("          scroll-button=%s\n", button_string);
		libinput_device_config_scroll_set_button(device, button);
	}

done:
	free(method_string);
	free(button_string);
}
#endif

static void
configure_input_device(struct weston_compositor *compositor,
		       struct libinput_device *device)
{
#if !defined(__QNX__)
	struct weston_config_section *s;
	struct weston_config *config = wet_get_config(compositor);
	bool has_enable_tap = false;
	bool enable_tap;
	bool disable_while_typing;
	bool middle_emulation;
	bool tap_and_drag;
	bool tap_and_drag_lock;
	bool left_handed;
	unsigned int rotation;

	weston_log("libinput: configuring device \"%s\".\n",
		   libinput_device_get_name(device));

	s = weston_config_get_section(config,
				      "libinput", NULL, NULL);

	if (libinput_device_config_tap_get_finger_count(device) > 0) {
		if (weston_config_section_get_bool(s, "enable_tap",
						   &enable_tap, false) == 0) {
			weston_log("!!DEPRECATION WARNING!!: In weston.ini, "
				   "enable_tap is deprecated in favour of "
				   "enable-tap. Support for it may be removed "
				   "at any time!");
			has_enable_tap = true;
		}
		if (weston_config_section_get_bool(s, "enable-tap",
						   &enable_tap, false) == 0)
			has_enable_tap = true;
		if (has_enable_tap) {
			weston_log("          enable-tap=%s.\n",
				   enable_tap ? "true" : "false");
			libinput_device_config_tap_set_enabled(device,
							       enable_tap);
		}
		if (weston_config_section_get_bool(s, "tap-and-drag",
						   &tap_and_drag, false) == 0) {
			weston_log("          tap-and-drag=%s.\n",
				   tap_and_drag ? "true" : "false");
			libinput_device_config_tap_set_drag_enabled(device,
					tap_and_drag);
		}
		if (weston_config_section_get_bool(s, "tap-and-drag-lock",
					       &tap_and_drag_lock, false) == 0) {
			weston_log("          tap-and-drag-lock=%s.\n",
				   tap_and_drag_lock ? "true" : "false");
			libinput_device_config_tap_set_drag_lock_enabled(
					device, tap_and_drag_lock);
		}
	}

	if (libinput_device_config_dwt_is_available(device) &&
	    weston_config_section_get_bool(s, "disable-while-typing",
					   &disable_while_typing, false) == 0) {
		weston_log("          disable-while-typing=%s.\n",
			   disable_while_typing ? "true" : "false");
		libinput_device_config_dwt_set_enabled(device,
						       disable_while_typing);
	}

	if (libinput_device_config_middle_emulation_is_available(device) &&
	    weston_config_section_get_bool(s, "middle-button-emulation",
					   &middle_emulation, false) == 0) {
		weston_log("          middle-button-emulation=%s\n",
			   middle_emulation ? "true" : "false");
		libinput_device_config_middle_emulation_set_enabled(
				device, middle_emulation);
	}

	if (libinput_device_config_left_handed_is_available(device) &&
	    weston_config_section_get_bool(s, "left-handed",
				           &left_handed, false) == 0) {
		weston_log("          left-handed=%s\n",
			   left_handed ? "true" : "false");
		libinput_device_config_left_handed_set(device, left_handed);
	}

	if (libinput_device_config_rotation_is_available(device) &&
	    weston_config_section_get_uint(s, "rotation",
				           &rotation, false) == 0) {
		weston_log("          rotation=%u\n", rotation);
		libinput_device_config_rotation_set_angle(device, rotation);
	}

	if (libinput_device_config_accel_is_available(device))
		configure_input_device_accel(s, device);

	configure_input_device_scroll(s, device);
#endif
}

static int
drm_backend_output_configure(struct weston_output *output,
			     struct weston_config_section *section)
{
	struct wet_compositor *wet = to_wet_compositor(output->compositor);
	const struct weston_drm_output_api *api;
	enum weston_drm_backend_output_mode mode =
		WESTON_DRM_BACKEND_OUTPUT_PREFERRED;
	uint32_t transform = WL_OUTPUT_TRANSFORM_NORMAL;
	uint32_t max_bpc = 0;
	bool max_bpc_specified = false;
	char *s;
	char *modeline = NULL;
	char *gbm_format = NULL;
	char *content_type = NULL;
	char *seat = NULL;

	api = weston_drm_output_get_api(output->compositor);
	if (!api) {
		weston_log("Cannot use weston_drm_output_api.\n");
		return -1;
	}

	weston_config_section_get_string(section, "mode", &s, "preferred");
	if (weston_config_section_get_uint(section, "max-bpc", &max_bpc, 16) == 0)
		max_bpc_specified = true;

	if (strcmp(s, "off") == 0) {
		assert(0 && "off was supposed to be pruned");
		return -1;
	} else if (wet->drm_use_current_mode || strcmp(s, "current") == 0) {
		mode = WESTON_DRM_BACKEND_OUTPUT_CURRENT;
		/* If mode=current and no max-bpc was specfied on the .ini file,
		   use current max_bpc so full modeset is not done. */
		if (!max_bpc_specified)
			max_bpc = 0;
	} else if (strcmp(s, "preferred") != 0) {
		modeline = s;
		s = NULL;
	}
	free(s);

	if (api->set_mode(output, mode, modeline) < 0) {
		weston_log("Cannot configure an output using weston_drm_output_api.\n");
		free(modeline);
		return -1;
	}
	free(modeline);

	api->set_max_bpc(output, max_bpc);

	if (count_remaining_heads(output, NULL) == 1) {
		struct weston_head *head = weston_output_get_first_head(output);
		transform = weston_head_get_transform(head);
	}

	wet_output_set_scale(output, section, 1, 0);
	if (wet_output_set_transform(output, section, transform,
				     UINT32_MAX) < 0) {
		return -1;
	}

	if (wet_output_set_color_profile(output, section, NULL) < 0)
		return -1;

	weston_config_section_get_string(section,
					 "gbm-format", &gbm_format, NULL);

	api->set_gbm_format(output, gbm_format);
	free(gbm_format);

	weston_config_section_get_string(section,
					 "content-type", &content_type, NULL);
	if (api->set_content_type(output, content_type) < 0)
		return -1;
	free(content_type);

	weston_config_section_get_string(section, "seat", &seat, "");

	api->set_seat(output, seat);
	free(seat);

	allow_content_protection(output, section);

	if (wet_output_set_eotf_mode(output, section) < 0)
		return -1;

	if (wet_output_set_color_characteristics(output,
						 wet->config, section) < 0)
		return -1;

	return 0;
}

/* Find the output section to use for configuring the output with the
 * named head. If an output section with the given name contains
 * a "same-as" key, ignore all other settings in the output section and
 * instead find an output section named by the "same-as". Do this
 * recursively.
 */
static struct weston_config_section *
drm_config_find_controlling_output_section(struct weston_config *config,
					   const char *head_name)
{
	struct weston_config_section *section;
	char *same_as;
	int depth = 0;

	same_as = strdup(head_name);
	do {
		section = weston_config_get_section(config, "output",
						    "name", same_as);
		if (!section && depth > 0)
			weston_log("Configuration error: "
				   "output section referred to with "
				   "'same-as=%s' not found.\n", same_as);

		free(same_as);

		if (!section)
			return NULL;

		if (++depth > 10) {
			weston_log("Configuration error: "
				   "'same-as' nested too deep for output '%s'.\n",
				   head_name);
			return NULL;
		}

		weston_config_section_get_string(section, "same-as",
						 &same_as, NULL);
	} while (same_as);

	return section;
}

static struct wet_layoutput *
wet_compositor_create_layoutput(struct wet_compositor *compositor,
				const char *name,
				struct weston_config_section *section)
{
	struct wet_layoutput *lo;

	lo = zalloc(sizeof *lo);
	if (!lo)
		return NULL;

	lo->compositor = compositor;
	wl_list_insert(compositor->layoutput_list.prev, &lo->compositor_link);
	wl_list_init(&lo->output_list);
	lo->name = strdup(name);
	lo->section = section;

	return lo;
}

static void
wet_layoutput_destroy(struct wet_layoutput *lo)
{
	wl_list_remove(&lo->compositor_link);
	assert(wl_list_empty(&lo->output_list));
	free(lo->name);
	free(lo);
}

static void
wet_output_handle_destroy(struct wl_listener *listener, void *data)
{
	struct wet_output *output;

	output = wl_container_of(listener, output, output_destroy_listener);
	assert(output->output == data);

	output->output = NULL;
	wl_list_remove(&output->output_destroy_listener.link);
}

static struct wet_output *
wet_layoutput_create_output_with_head(struct wet_layoutput *lo,
				      const char *name,
				      struct weston_head *head)
{
	struct wet_output *output;

	output = zalloc(sizeof *output);
	if (!output)
		return NULL;

	output->output =
		weston_compositor_create_output(lo->compositor->compositor,
						head, name);
	if (!output->output) {
		free(output);
		return NULL;
	}

	output->layoutput = lo;
	wl_list_insert(lo->output_list.prev, &output->link);
	output->output_destroy_listener.notify = wet_output_handle_destroy;
	weston_output_add_destroy_listener(output->output,
					   &output->output_destroy_listener);

	return output;
}

static struct wet_output *
wet_output_from_weston_output(struct weston_output *base)
{
	struct wl_listener *lis;

	lis = weston_output_get_destroy_listener(base,
						 wet_output_handle_destroy);
	if (!lis)
		return NULL;

	return container_of(lis, struct wet_output, output_destroy_listener);
}

static void
wet_output_destroy(struct wet_output *output)
{
	if (output->output) {
		/* output->output destruction may be deferred in some cases (see
		 * drm_output_destroy()), so we need to forcibly trigger the
		 * destruction callback now, or otherwise would later access
		 * data that we are about to free
		 */
		struct weston_output *save = output->output;
		wet_output_handle_destroy(&output->output_destroy_listener, save);
		weston_output_destroy(save);
	}

	wl_list_remove(&output->link);
	free(output);
}

static struct wet_layoutput *
wet_compositor_find_layoutput(struct wet_compositor *wet, const char *name)
{
	struct wet_layoutput *lo;

	wl_list_for_each(lo, &wet->layoutput_list, compositor_link)
		if (strcmp(lo->name, name) == 0)
			return lo;

	return NULL;
}

static void
wet_compositor_layoutput_add_head(struct wet_compositor *wet,
				  const char *output_name,
				  struct weston_config_section *section,
				  struct weston_head *head)
{
	struct wet_layoutput *lo;

	lo = wet_compositor_find_layoutput(wet, output_name);
	if (!lo) {
		lo = wet_compositor_create_layoutput(wet, output_name, section);
		if (!lo)
			return;
	}

	if (lo->add.n + 1 >= ARRAY_LENGTH(lo->add.heads))
		return;

	lo->add.heads[lo->add.n++] = head;
}

static void
wet_compositor_destroy_layout(struct wet_compositor *wet)
{
	struct wet_layoutput *lo, *lo_tmp;
	struct wet_output *output, *output_tmp;

	wl_list_for_each_safe(lo, lo_tmp,
			      &wet->layoutput_list, compositor_link) {
		wl_list_for_each_safe(output, output_tmp,
				      &lo->output_list, link) {
			wet_output_destroy(output);
		}
		wet_layoutput_destroy(lo);
	}
}

static void
drm_head_prepare_enable(struct wet_compositor *wet,
			struct weston_head *head)
{
	const char *name = weston_head_get_name(head);
	struct weston_config_section *section;
	char *output_name = NULL;
	char *mode = NULL;

	section = drm_config_find_controlling_output_section(wet->config, name);
	if (section) {
		/* skip outputs that are explicitly off, or non-desktop and not
		 * explicitly enabled. The backend turns them off automatically.
		 */
		weston_config_section_get_string(section, "mode", &mode, NULL);
		if (mode && strcmp(mode, "off") == 0) {
			free(mode);
			return;
		}
		if (!mode && weston_head_is_non_desktop(head))
			return;
		free(mode);

		weston_config_section_get_string(section, "name",
						 &output_name, NULL);
		assert(output_name);

		wet_compositor_layoutput_add_head(wet, output_name,
						  section, head);
		free(output_name);
	} else {
		wet_compositor_layoutput_add_head(wet, name, NULL, head);
	}
}

static bool
drm_head_should_force_enable(struct wet_compositor *wet,
			     struct weston_head *head)
{
	const char *name = weston_head_get_name(head);
	struct weston_config_section *section;
	bool force;

	section = drm_config_find_controlling_output_section(wet->config, name);
	if (!section)
		return false;

	weston_config_section_get_bool(section, "force-on", &force, false);
	return force;
}

static void
drm_try_attach(struct weston_output *output,
	       struct wet_head_array *add,
	       struct wet_head_array *failed)
{
	unsigned i;

	/* try to attach remaining heads, this probably succeeds */
	for (i = 1; i < add->n; i++) {
		if (!add->heads[i])
			continue;

		if (weston_output_attach_head(output, add->heads[i]) < 0) {
			assert(failed->n < ARRAY_LENGTH(failed->heads));

			failed->heads[failed->n++] = add->heads[i];
			add->heads[i] = NULL;
		}
	}
}

static int
drm_try_enable(struct weston_output *output,
	       struct wet_head_array *undo,
	       struct wet_head_array *failed)
{
	/* Try to enable, and detach heads one by one until it succeeds. */
	while (!output->enabled) {
		weston_output_lazy_align(output);

		if (weston_output_enable(output) == 0)
			return 0;

		/* the next head to drop */
		while (undo->n > 0 && undo->heads[--undo->n] == NULL)
			;

		/* No heads left to undo and failed to enable. */
		if (undo->heads[undo->n] == NULL)
			return -1;

		assert(failed->n < ARRAY_LENGTH(failed->heads));

		/* undo one head */
		weston_head_detach(undo->heads[undo->n]);
		failed->heads[failed->n++] = undo->heads[undo->n];
		undo->heads[undo->n] = NULL;
	}

	return 0;
}

static int
drm_try_attach_enable(struct weston_output *output, struct wet_layoutput *lo)
{
	struct wet_head_array failed = {};
	unsigned i;

	assert(!output->enabled);

	drm_try_attach(output, &lo->add, &failed);
	if (drm_backend_output_configure(output, lo->section) < 0)
		return -1;

	if (drm_try_enable(output, &lo->add, &failed) < 0)
		return -1;

	/* For all successfully attached/enabled heads */
	for (i = 0; i < lo->add.n; i++)
		if (lo->add.heads[i])
			wet_head_tracker_create(lo->compositor,
						lo->add.heads[i]);

	/* Push failed heads to the next round. */
	lo->add = failed;

	return 0;
}

static int
drm_process_layoutput(struct wet_compositor *wet, struct wet_layoutput *lo)
{
	struct wet_output *output, *tmp;
	char *name = NULL;
	int ret;

	/*
	 *   For each existing wet_output:
	 *     try attach
	 *   While heads left to enable:
	 *     Create output
	 *     try attach, try enable
	 */

	wl_list_for_each_safe(output, tmp, &lo->output_list, link) {
		struct wet_head_array failed = {};

		if (!output->output) {
			/* Clean up left-overs from destroyed heads. */
			wet_output_destroy(output);
			continue;
		}

		assert(output->output->enabled);

		drm_try_attach(output->output, &lo->add, &failed);
		lo->add = failed;
		if (lo->add.n == 0)
			return 0;
	}

	if (!weston_compositor_find_output_by_name(wet->compositor, lo->name))
		name = strdup(lo->name);

	while (lo->add.n > 0) {
		if (!wl_list_empty(&lo->output_list)) {
			weston_log("Error: independent-CRTC clone mode is not implemented.\n");
			return -1;
		}

		if (!name) {
			ret = asprintf(&name, "%s:%s", lo->name,
				       weston_head_get_name(lo->add.heads[0]));
			if (ret < 0)
				return -1;
		}
		output = wet_layoutput_create_output_with_head(lo, name,
							       lo->add.heads[0]);
		free(name);
		name = NULL;

		if (!output)
			return -1;

		if (drm_try_attach_enable(output->output, lo) < 0) {
			wet_output_destroy(output);
			return -1;
		}
	}

	return 0;
}

static int
drm_process_layoutputs(struct wet_compositor *wet)
{
	struct wet_layoutput *lo;
	int ret = 0;

	wl_list_for_each(lo, &wet->layoutput_list, compositor_link) {
		if (lo->add.n == 0)
			continue;

		if (drm_process_layoutput(wet, lo) < 0) {
			lo->add = (struct wet_head_array){};
			ret = -1;
		}
	}

	return ret;
}

static void
drm_head_disable(struct weston_head *head)
{
	struct weston_output *output_base;
	struct wet_output *output;
	struct wet_head_tracker *track;

	track = wet_head_tracker_from_head(head);
	if (track)
		wet_head_tracker_destroy(track);

	output_base = weston_head_get_output(head);
	assert(output_base);
	output = wet_output_from_weston_output(output_base);
	assert(output && output->output == output_base);

	weston_head_detach(head);
	if (count_remaining_heads(output->output, NULL) == 0)
		wet_output_destroy(output);
}

static void
drm_heads_changed(struct wl_listener *listener, void *arg)
{
	struct weston_compositor *compositor = arg;
	struct wet_compositor *wet = to_wet_compositor(compositor);
	struct weston_head *head = NULL;
	bool connected;
	bool enabled;
	bool changed;
	bool forced;

	/* We need to collect all cloned heads into outputs before enabling the
	 * output.
	 */
	while ((head = weston_compositor_iterate_heads(compositor, head))) {
		connected = weston_head_is_connected(head);
		enabled = weston_head_is_enabled(head);
		changed = weston_head_is_device_changed(head);
		forced = drm_head_should_force_enable(wet, head);

		if ((connected || forced) && !enabled) {
			drm_head_prepare_enable(wet, head);
		} else if (!(connected || forced) && enabled) {
			drm_head_disable(head);
		} else if (enabled && changed) {
			weston_log("Detected a monitor change on head '%s', "
				   "not bothering to do anything about it.\n",
				   weston_head_get_name(head));
		}
		weston_head_reset_device_changed(head);
	}

	if (drm_process_layoutputs(wet) < 0)
		wet->init_failed = true;
}

static int
drm_backend_remoted_output_configure(struct weston_output *output,
				     struct weston_config_section *section,
				     char *modeline,
				     const struct weston_remoting_api *api)
{
	char *gbm_format = NULL;
	char *seat = NULL;
	char *host = NULL;
	char *pipeline = NULL;
	int port, ret;

	ret = api->set_mode(output, modeline);
	if (ret < 0) {
		weston_log("Cannot configure an output \"%s\" using "
			   "weston_remoting_api. Invalid mode\n",
			   output->name);
		return -1;
	}

	wet_output_set_scale(output, section, 1, 0);
	if (wet_output_set_transform(output, section,
				     WL_OUTPUT_TRANSFORM_NORMAL,
				     UINT32_MAX) < 0) {
		return -1;
	};

	if (wet_output_set_color_profile(output, section, NULL) < 0)
		return -1;

	weston_config_section_get_string(section, "gbm-format", &gbm_format,
					 NULL);
	api->set_gbm_format(output, gbm_format);
	free(gbm_format);

	weston_config_section_get_string(section, "seat", &seat, "");

	api->set_seat(output, seat);
	free(seat);

	weston_config_section_get_string(section, "gst-pipeline", &pipeline,
					 NULL);
	if (pipeline) {
		api->set_gst_pipeline(output, pipeline);
		free(pipeline);
		return 0;
	}

	weston_config_section_get_string(section, "host", &host, NULL);
	weston_config_section_get_int(section, "port", &port, 0);
	if (!host || port <= 0 || 65533 < port) {
		weston_log("Cannot configure an output \"%s\". "
			   "Need to specify gst-pipeline or "
			   "host and port (1-65533).\n", output->name);
	}
	api->set_host(output, host);
	free(host);
	api->set_port(output, port);

	return 0;
}

static void
remoted_output_init(struct weston_compositor *c,
		    struct weston_config_section *section,
		    const struct weston_remoting_api *api)
{
	struct weston_output *output = NULL;
	char *output_name, *modeline = NULL;
	int ret;

	weston_config_section_get_string(section, "name", &output_name,
					 NULL);
	if (!output_name)
		return;

	weston_config_section_get_string(section, "mode", &modeline, "off");
	if (strcmp(modeline, "off") == 0)
		goto err;

	output = api->create_output(c, output_name);
	if (!output) {
		weston_log("Cannot create remoted output \"%s\".\n",
			   output_name);
		goto err;
	}

	ret = drm_backend_remoted_output_configure(output, section, modeline,
						   api);
	if (ret < 0) {
		weston_log("Cannot configure remoted output \"%s\".\n",
			   output_name);
		goto err;
	}

	if (weston_output_enable(output) < 0) {
		weston_log("Enabling remoted output \"%s\" failed.\n",
			   output_name);
		goto err;
	}

	free(modeline);
	free(output_name);
	weston_log("remoted output '%s' enabled\n", output->name);
	return;

err:
	free(modeline);
	free(output_name);
	if (output)
		weston_output_destroy(output);
}

static void
load_remoting(struct weston_compositor *c, struct weston_config *wc)
{
	const struct weston_remoting_api *api = NULL;
	int (*module_init)(struct weston_compositor *ec);
	struct weston_config_section *section = NULL;
	const char *section_name;

	/* read remote-output section in weston.ini */
	while (weston_config_next_section(wc, &section, &section_name)) {
		if (strcmp(section_name, "remote-output"))
			continue;

		if (!api) {
			char *module_name;
			struct weston_config_section *core_section =
				weston_config_get_section(wc, "core", NULL,
							  NULL);

			weston_config_section_get_string(core_section,
							 "remoting",
							 &module_name,
							 "remoting-plugin.so");
			module_init = weston_load_module(module_name,
							 "weston_module_init",
							 LIBWESTON_MODULEDIR);
			free(module_name);
			if (!module_init) {
				weston_log("Can't load remoting-plugin\n");
				return;
			}
			if (module_init(c) < 0) {
				weston_log("Remoting-plugin init failed\n");
				return;
			}

			api = weston_remoting_get_api(c);
			if (!api)
				return;
		}

		remoted_output_init(c, section, api);
	}
}

static int
drm_backend_pipewire_output_configure(struct weston_output *output,
				     struct weston_config_section *section,
				     char *modeline,
				     const struct weston_pipewire_api *api)
{
	char *seat = NULL;
	int ret;

	ret = api->set_mode(output, modeline);
	if (ret < 0) {
		weston_log("Cannot configure an output \"%s\" using "
			   "weston_pipewire_api. Invalid mode\n",
			   output->name);
		return -1;
	}

	wet_output_set_scale(output, section, 1, 0);
	if (wet_output_set_transform(output, section,
				     WL_OUTPUT_TRANSFORM_NORMAL,
				     UINT32_MAX) < 0) {
		return -1;
	}

	if (wet_output_set_color_profile(output, section, NULL) < 0)
		return -1;

	weston_config_section_get_string(section, "seat", &seat, "");

	api->set_seat(output, seat);
	free(seat);

	return 0;
}

static void
pipewire_output_init(struct weston_compositor *c,
		    struct weston_config_section *section,
		    const struct weston_pipewire_api *api)
{
	struct weston_output *output = NULL;
	char *output_name, *modeline = NULL;
	int ret;

	weston_config_section_get_string(section, "name", &output_name,
					 NULL);
	if (!output_name)
		return;

	weston_config_section_get_string(section, "mode", &modeline, "off");
	if (strcmp(modeline, "off") == 0)
		goto err;

	output = api->create_output(c, output_name);
	if (!output) {
		weston_log("Cannot create pipewire output \"%s\".\n",
			   output_name);
		goto err;
	}

	ret = drm_backend_pipewire_output_configure(output, section, modeline,
						   api);
	if (ret < 0) {
		weston_log("Cannot configure pipewire output \"%s\".\n",
			   output_name);
		goto err;
	}

	if (weston_output_enable(output) < 0) {
		weston_log("Enabling pipewire output \"%s\" failed.\n",
			   output_name);
		goto err;
	}

	free(modeline);
	free(output_name);
	weston_log("pipewire output '%s' enabled\n", output->name);
	return;

err:
	free(modeline);
	free(output_name);
	if (output)
		weston_output_destroy(output);
}

static void
load_pipewire(struct weston_compositor *c, struct weston_config *wc)
{
	const struct weston_pipewire_api *api = NULL;
	int (*module_init)(struct weston_compositor *ec);
	struct weston_config_section *section = NULL;
	const char *section_name;

	/* read pipewire-output section in weston.ini */
	while (weston_config_next_section(wc, &section, &section_name)) {
		if (strcmp(section_name, "pipewire-output"))
			continue;

		if (!api) {
			char *module_name;
			struct weston_config_section *core_section =
				weston_config_get_section(wc, "core", NULL,
							  NULL);

			weston_config_section_get_string(core_section,
							 "pipewire",
							 &module_name,
							 "pipewire-plugin.so");
			module_init = weston_load_module(module_name,
							 "weston_module_init",
							 LIBWESTON_MODULEDIR);
			free(module_name);
			if (!module_init) {
				weston_log("Can't load pipewire-plugin\n");
				return;
			}
			if (module_init(c) < 0) {
				weston_log("Pipewire-plugin init failed\n");
				return;
			}

			api = weston_pipewire_get_api(c);
			if (!api)
				return;
		}

		pipewire_output_init(c, section, api);
	}
}

static int
load_drm_backend(struct weston_compositor *c, int *argc, char **argv,
		 struct weston_config *wc, enum weston_renderer_type renderer)
{
	struct weston_drm_backend_config config = {{ 0, }};
	struct weston_config_section *section;
	struct wet_compositor *wet = to_wet_compositor(c);
	bool without_input = false;
	bool force_pixman = false;
	int ret = 0;

	wet->drm_use_current_mode = false;

	section = weston_config_get_section(wc, "core", NULL, NULL);

	weston_config_section_get_bool(section, "use-pixman", &force_pixman,
				       false);

	const struct weston_option options[] = {
		{ WESTON_OPTION_STRING, "seat", 0, &config.seat_id },
		{ WESTON_OPTION_STRING, "drm-device", 0, &config.specific_device },
		{ WESTON_OPTION_STRING, "additional-devices", 0, &config.additional_devices},
		{ WESTON_OPTION_BOOLEAN, "current-mode", 0, &wet->drm_use_current_mode },
		{ WESTON_OPTION_BOOLEAN, "use-pixman", 0, &force_pixman },
		{ WESTON_OPTION_BOOLEAN, "continue-without-input", false, &without_input }
	};

	parse_options(options, ARRAY_LENGTH(options), argc, argv);

	if (force_pixman && renderer != WESTON_RENDERER_AUTO) {
		weston_log("error: conflicting renderer specification\n");
		return -1;
	} else if (force_pixman) {
		config.renderer = WESTON_RENDERER_PIXMAN;
	} else {
		config.renderer = renderer;
	}

	section = weston_config_get_section(wc, "core", NULL, NULL);
	weston_config_section_get_string(section,
					 "gbm-format", &config.gbm_format,
					 NULL);
	weston_config_section_get_uint(section, "pageflip-timeout",
	                               &config.pageflip_timeout, 0);
	weston_config_section_get_bool(section, "pixman-shadow",
				       &config.use_pixman_shadow, true);
	if (without_input)
		c->require_input = !without_input;

	config.base.struct_version = WESTON_DRM_BACKEND_CONFIG_VERSION;
	config.base.struct_size = sizeof(struct weston_drm_backend_config);
	config.configure_device = configure_input_device;

	wet->heads_changed_listener.notify = drm_heads_changed;
	weston_compositor_add_heads_changed_listener(c,
						&wet->heads_changed_listener);

	ret = weston_compositor_load_backend(c, WESTON_BACKEND_DRM,
					     &config.base);

	/* remoting */
	load_remoting(c, wc);

	/* pipewire */
	load_pipewire(c, wc);

	free(config.gbm_format);
	free(config.seat_id);
	free(config.specific_device);

	return ret;
}

static int
headless_backend_output_configure(struct weston_output *output)
{
	struct wet_output_config defaults = {
		.width = 1024,
		.height = 640,
		.scale = 1,
		.transform = WL_OUTPUT_TRANSFORM_NORMAL
	};
	struct weston_config *wc = wet_get_config(output->compositor);
	struct weston_config_section *section;

	section = weston_config_get_section(wc, "output", "name", output->name);
	if (wet_output_set_eotf_mode(output, section) < 0)
		return -1;

	if (wet_output_set_color_characteristics(output, wc, section) < 0)
		return -1;

	return wet_configure_windowed_output_from_config(output, &defaults);
}

static int
load_headless_backend(struct weston_compositor *c,
		      int *argc, char **argv, struct weston_config *wc,
		      enum weston_renderer_type renderer)
{
	const struct weston_windowed_output_api *api;
	struct weston_headless_backend_config config = {{ 0, }};
	struct weston_config_section *section;
	bool force_pixman;
	bool force_gl;
	bool no_outputs = false;
	int ret = 0;
	char *transform = NULL;

	struct wet_output_config *parsed_options = wet_init_parsed_options(c);
	if (!parsed_options)
		return -1;

	section = weston_config_get_section(wc, "core", NULL, NULL);
	weston_config_section_get_bool(section, "use-pixman", &force_pixman,
				       false);
	weston_config_section_get_bool(section, "use-gl", &force_gl,
				       false);
	weston_config_section_get_bool(section, "output-decorations", &config.decorate,
				       false);

	const struct weston_option options[] = {
		{ WESTON_OPTION_INTEGER, "width", 0, &parsed_options->width },
		{ WESTON_OPTION_INTEGER, "height", 0, &parsed_options->height },
		{ WESTON_OPTION_INTEGER, "scale", 0, &parsed_options->scale },
		{ WESTON_OPTION_BOOLEAN, "use-pixman", 0, &force_pixman },
		{ WESTON_OPTION_BOOLEAN, "use-gl", 0, &force_gl },
		{ WESTON_OPTION_STRING, "transform", 0, &transform },
		{ WESTON_OPTION_BOOLEAN, "no-outputs", 0, &no_outputs },
	};

	parse_options(options, ARRAY_LENGTH(options), argc, argv);

	if ((force_pixman && force_gl) ||
	    (renderer != WESTON_RENDERER_AUTO && (force_pixman || force_gl))) {
		weston_log("Conflicting renderer specifications\n");
		return -1;
	} else if (force_pixman) {
		config.renderer = WESTON_RENDERER_PIXMAN;
	} else if (force_gl) {
		config.renderer = WESTON_RENDERER_GL;
	} else {
		config.renderer = renderer;
	}

	if (transform) {
		if (weston_parse_transform(transform, &parsed_options->transform) < 0) {
			weston_log("Invalid transform \"%s\"\n", transform);
			return -1;
		}
		free(transform);
	}

	config.base.struct_version = WESTON_HEADLESS_BACKEND_CONFIG_VERSION;
	config.base.struct_size = sizeof(struct weston_headless_backend_config);

	wet_set_simple_head_configurator(c, headless_backend_output_configure);

	/* load the actual wayland backend and configure it */
	ret = weston_compositor_load_backend(c, WESTON_BACKEND_HEADLESS,
					     &config.base);

	if (ret < 0)
		return ret;

	if (!no_outputs) {
		api = weston_windowed_output_get_api(c);

		if (!api) {
			weston_log("Cannot use weston_windowed_output_api.\n");
			return -1;
		}

		if (api->create_head(c->backend, "headless") < 0)
			return -1;
	}

	return 0;
}

static int
pipewire_backend_output_configure(struct weston_output *output)
{
	struct wet_output_config defaults = {
		.width = 640,
		.height = 480,
	};
	struct wet_compositor *compositor = to_wet_compositor(output->compositor);
	struct wet_output_config *parsed_options = compositor->parsed_options;
	const struct weston_pipewire_output_api *api = weston_pipewire_output_get_api(output->compositor);
	struct weston_config *wc = wet_get_config(output->compositor);
	struct weston_config_section *section;
	char *gbm_format = NULL;
	int width;
	int height;

	assert(parsed_options);

	if (!api) {
		weston_log("Cannot use weston_pipewire_output_api.\n");
		return -1;
	}

	section = weston_config_get_section(wc, "output", "name", output->name);

	parse_simple_mode(output, section, &width, &height, &defaults,
			  parsed_options);

	if (section)
		weston_config_section_get_string(section, "gbm-format",
						 &gbm_format, NULL);

	weston_output_set_scale(output, 1);
	weston_output_set_transform(output, WL_OUTPUT_TRANSFORM_NORMAL);

	api->set_gbm_format(output, gbm_format);
	free(gbm_format);

	if (api->output_set_size(output, width, height) < 0) {
		weston_log("Cannot configure output \"%s\" using weston_pipewire_output_api.\n",
			   output->name);
		return -1;
	}
	weston_log("pipewire_backend_output_configure.. Done\n");

	return 0;
}

static void
weston_pipewire_backend_config_init(struct weston_pipewire_backend_config *config)
{
	config->base.struct_version = WESTON_PIPEWIRE_BACKEND_CONFIG_VERSION;
	config->base.struct_size = sizeof(struct weston_pipewire_backend_config);
}

static int
load_pipewire_backend(struct weston_compositor *c,
		      int *argc, char *argv[], struct weston_config *wc,
		      enum weston_renderer_type renderer)
{
	struct weston_pipewire_backend_config config = {{ 0, }};
	struct weston_config_section *section;
	struct wet_output_config *parsed_options = wet_init_parsed_options(c);

	if (!parsed_options)
		return -1;

	weston_pipewire_backend_config_init(&config);

	const struct weston_option pipewire_options[] = {
		{ WESTON_OPTION_INTEGER, "width", 0, &parsed_options->width },
		{ WESTON_OPTION_INTEGER, "height", 0, &parsed_options->height },
	};

	parse_options(pipewire_options, ARRAY_LENGTH(pipewire_options), argc, argv);

	config.renderer = renderer;

	wet_set_simple_head_configurator(c, pipewire_backend_output_configure);

	section = weston_config_get_section(wc, "core", NULL, NULL);
	weston_config_section_get_string(section, "gbm-format",
					 &config.gbm_format, NULL);

	section = weston_config_get_section(wc, "pipewire", NULL, NULL);
	weston_config_section_get_int(section, "num-outputs",
				      &config.num_outputs, 1);

	return weston_compositor_load_backend(c, WESTON_BACKEND_PIPEWIRE,
					      &config.base);
}

static void
weston_rdp_backend_config_init(struct weston_rdp_backend_config *config)
{
	config->base.struct_version = WESTON_RDP_BACKEND_CONFIG_VERSION;
	config->base.struct_size = sizeof(struct weston_rdp_backend_config);

	config->renderer = WESTON_RENDERER_AUTO;
	config->bind_address = NULL;
	config->port = 3389;
	config->rdp_key = NULL;
	config->server_cert = NULL;
	config->server_key = NULL;
	config->env_socket = 0;
	config->external_listener_fd = -1;
	config->no_clients_resize = 0;
	config->force_no_compression = 0;
	config->remotefx_codec = true;
	config->refresh_rate = RDP_DEFAULT_FREQ;
}

static void
rdp_handle_layout(struct weston_compositor *ec)
{
	struct wet_compositor *wc = to_wet_compositor(ec);
	struct wet_output_config *parsed_options = wc->parsed_options;
	const struct weston_rdp_output_api *api = weston_rdp_output_get_api(ec);
	struct weston_rdp_monitor config;
	struct weston_head *head = NULL;
	int width;
	int height;
	int scale = 1;

	while ((head = weston_compositor_iterate_heads(ec, head))) {
		struct weston_coord_global pos;
		struct weston_output *output = head->output;
		struct weston_mode new_mode = {};

		assert(output);

		api->head_get_monitor(head, &config);

		width = config.width;
		height = config.height;
		scale = config.desktop_scale / 100;

		/* If these are invalid, the backend is expecting
		 * us to provide defaults.
		 */
		width = width ? width : parsed_options->width;
		height = height ? height : parsed_options->height;
		scale = scale ? scale : parsed_options->scale;

		/* Fallback to 640 x 480 if we have nothing to use */
		width = width ? width : 640;
		height = height ? height : 480;
		scale = scale ? scale : 1;

		new_mode.width = width;
		new_mode.height = height;
		api->output_set_mode(output, &new_mode);

		weston_output_set_scale(output, scale);
		weston_output_set_transform(output,
					    WL_OUTPUT_TRANSFORM_NORMAL);
		pos.c = weston_coord(config.x, config.y);
		weston_output_move(output, pos);
	}
}

static void
rdp_heads_changed(struct wl_listener *listener, void *arg)
{
	struct weston_compositor *compositor = arg;
	struct wet_compositor *wet = to_wet_compositor(compositor);
	struct weston_head *head = NULL;

	while ((head = weston_compositor_iterate_heads(compositor, head))) {
		if (head->output)
			continue;

		struct weston_output *out;

		out = weston_compositor_create_output(compositor,
						      head, head->name);

		wet_head_tracker_create(wet, head);
		weston_output_attach_head(out, head);
	}

	rdp_handle_layout(compositor);

	while ((head = weston_compositor_iterate_heads(compositor, head))) {
		if (!head->output->enabled)
			weston_output_enable(head->output);

		weston_head_reset_device_changed(head);
	}
}

static int
load_rdp_backend(struct weston_compositor *c,
		int *argc, char *argv[], struct weston_config *wc,
		enum weston_renderer_type renderer)
{
	struct weston_rdp_backend_config config  = {{ 0, }};
	struct weston_config_section *section;
	int ret = 0;
	bool no_remotefx_codec = false;
	struct wet_output_config *parsed_options = wet_init_parsed_options(c);
	struct wet_compositor *wet = to_wet_compositor(c);

	if (!parsed_options)
		return -1;

	weston_rdp_backend_config_init(&config);

	const struct weston_option rdp_options[] = {
		{ WESTON_OPTION_BOOLEAN, "env-socket", 0, &config.env_socket },
		{ WESTON_OPTION_INTEGER, "external-listener-fd", 0, &config.external_listener_fd },
		{ WESTON_OPTION_INTEGER, "width", 0, &parsed_options->width },
		{ WESTON_OPTION_INTEGER, "height", 0, &parsed_options->height },
		{ WESTON_OPTION_STRING,  "address", 0, &config.bind_address },
		{ WESTON_OPTION_INTEGER, "port", 0, &config.port },
		{ WESTON_OPTION_BOOLEAN, "no-clients-resize", 0, &config.no_clients_resize },
		{ WESTON_OPTION_STRING,  "rdp4-key", 0, &config.rdp_key },
		{ WESTON_OPTION_STRING,  "rdp-tls-cert", 0, &config.server_cert },
		{ WESTON_OPTION_STRING,  "rdp-tls-key", 0, &config.server_key },
		{ WESTON_OPTION_INTEGER, "scale", 0, &parsed_options->scale },
		{ WESTON_OPTION_BOOLEAN, "force-no-compression", 0, &config.force_no_compression },
		{ WESTON_OPTION_BOOLEAN, "no-remotefx-codec", 0, &no_remotefx_codec },
	};

	parse_options(rdp_options, ARRAY_LENGTH(rdp_options), argc, argv);
	config.remotefx_codec = !no_remotefx_codec;
	config.renderer = renderer;

	section = weston_config_get_section(wc, "rdp", NULL, NULL);
	weston_config_section_get_int(section, "refresh-rate",
				      &config.refresh_rate,
				      RDP_DEFAULT_FREQ);

	wet->heads_changed_listener.notify = rdp_heads_changed;
	weston_compositor_add_heads_changed_listener(c,
						     &wet->heads_changed_listener);

	ret = weston_compositor_load_backend(c, WESTON_BACKEND_RDP,
					     &config.base);

	free(config.bind_address);
	free(config.rdp_key);
	free(config.server_cert);
	free(config.server_key);

	return ret;
}

static int
vnc_backend_output_configure(struct weston_output *output)
{
	struct wet_output_config defaults = {
		.width = 640,
		.height = 480,
	};
	struct wet_compositor *compositor = to_wet_compositor(output->compositor);
	struct wet_output_config *parsed_options = compositor->parsed_options;
	const struct weston_vnc_output_api *api = weston_vnc_output_get_api(output->compositor);
	struct weston_config *wc = wet_get_config(output->compositor);
	struct weston_config_section *section;
	int width;
	int height;

	assert(parsed_options);

	if (!api) {
		weston_log("Cannot use weston_vnc_output_api.\n");
		return -1;
	}

	section = weston_config_get_section(wc, "output", "name", output->name);

	parse_simple_mode(output, section, &width, &height, &defaults,
			  compositor->parsed_options);

	weston_output_set_scale(output, 1);
	weston_output_set_transform(output, WL_OUTPUT_TRANSFORM_NORMAL);

	if (api->output_set_size(output, width, height) < 0) {
		weston_log("Cannot configure output \"%s\" using weston_vnc_output_api.\n",
			   output->name);
		return -1;
	}
	weston_log("vnc_backend_output_configure.. Done\n");

	return 0;
}


static void
weston_vnc_backend_config_init(struct weston_vnc_backend_config *config)
{
	config->base.struct_version = WESTON_VNC_BACKEND_CONFIG_VERSION;
	config->base.struct_size = sizeof(struct weston_vnc_backend_config);

	config->renderer = WESTON_RENDERER_AUTO;
	config->bind_address = NULL;
	config->port = 5900;
	config->refresh_rate = VNC_DEFAULT_FREQ;
}

static int
load_vnc_backend(struct weston_compositor *c,
		int *argc, char *argv[], struct weston_config *wc,
		enum weston_renderer_type renderer)
{
	struct weston_vnc_backend_config config  = {{ 0, }};
	struct weston_config_section *section;
	int ret = 0;

	struct wet_output_config *parsed_options = wet_init_parsed_options(c);
	if (!parsed_options)
		return -1;

	weston_vnc_backend_config_init(&config);

	const struct weston_option vnc_options[] = {
		{ WESTON_OPTION_INTEGER, "width", 0, &parsed_options->width },
		{ WESTON_OPTION_INTEGER, "height", 0, &parsed_options->height },
		{ WESTON_OPTION_STRING,  "address", 0, &config.bind_address },
		{ WESTON_OPTION_INTEGER, "port", 0, &config.port },
		{ WESTON_OPTION_STRING,  "vnc-tls-cert", 0, &config.server_cert },
		{ WESTON_OPTION_STRING,  "vnc-tls-key", 0, &config.server_key },
	};

	parse_options(vnc_options, ARRAY_LENGTH(vnc_options), argc, argv);

	config.renderer = renderer;

	wet_set_simple_head_configurator(c, vnc_backend_output_configure);
	section = weston_config_get_section(wc, "vnc", NULL, NULL);
	weston_config_section_get_int(section, "refresh-rate",
				      &config.refresh_rate,
				      VNC_DEFAULT_FREQ);

	ret = weston_compositor_load_backend(c, WESTON_BACKEND_VNC,
					     &config.base);

	free(config.bind_address);
	free(config.server_cert);
	free(config.server_key);

	return ret;
}

static int
x11_backend_output_configure(struct weston_output *output)
{
	struct wet_output_config defaults = {
		.width = 1024,
		.height = 600,
		.scale = 1,
		.transform = WL_OUTPUT_TRANSFORM_NORMAL
	};

	return wet_configure_windowed_output_from_config(output, &defaults);
}

static int
load_x11_backend(struct weston_compositor *c,
		 int *argc, char **argv, struct weston_config *wc,
		 enum weston_renderer_type renderer)
{
	char *default_output;
	const struct weston_windowed_output_api *api;
	struct weston_x11_backend_config config = {{ 0, }};
	struct weston_config_section *section;
	bool force_pixman;
	int ret = 0;
	int option_count = 1;
	int output_count = 0;
	char const *section_name;
	int i;

	struct wet_output_config *parsed_options = wet_init_parsed_options(c);
	if (!parsed_options)
		return -1;

	section = weston_config_get_section(wc, "core", NULL, NULL);
	weston_config_section_get_bool(section, "use-pixman", &force_pixman,
				       false);

	const struct weston_option options[] = {
	       { WESTON_OPTION_INTEGER, "width", 0, &parsed_options->width },
	       { WESTON_OPTION_INTEGER, "height", 0, &parsed_options->height },
	       { WESTON_OPTION_INTEGER, "scale", 0, &parsed_options->scale },
	       { WESTON_OPTION_BOOLEAN, "fullscreen", 'f', &config.fullscreen },
	       { WESTON_OPTION_INTEGER, "output-count", 0, &option_count },
	       { WESTON_OPTION_BOOLEAN, "no-input", 0, &config.no_input },
	       { WESTON_OPTION_BOOLEAN, "use-pixman", 0, &force_pixman },
	};

	parse_options(options, ARRAY_LENGTH(options), argc, argv);

	config.base.struct_version = WESTON_X11_BACKEND_CONFIG_VERSION;
	config.base.struct_size = sizeof(struct weston_x11_backend_config);

	if (force_pixman && renderer != WESTON_RENDERER_AUTO) {
		weston_log("error: conflicting renderer specification\n");
		return -1;
	} else if (force_pixman) {
		config.renderer = WESTON_RENDERER_PIXMAN;
	} else {
		config.renderer = renderer;
	}

	wet_set_simple_head_configurator(c, x11_backend_output_configure);

	/* load the actual backend and configure it */
	ret = weston_compositor_load_backend(c, WESTON_BACKEND_X11,
					     &config.base);

	if (ret < 0)
		return ret;

	api = weston_windowed_output_get_api(c);

	if (!api) {
		weston_log("Cannot use weston_windowed_output_api.\n");
		return -1;
	}

	section = NULL;
	while (weston_config_next_section(wc, &section, &section_name)) {
		char *output_name;

		if (output_count >= option_count)
			break;

		if (strcmp(section_name, "output") != 0) {
			continue;
		}

		weston_config_section_get_string(section, "name", &output_name, NULL);
		if (output_name == NULL || output_name[0] != 'X') {
			free(output_name);
			continue;
		}

		if (api->create_head(c->backend, output_name) < 0) {
			free(output_name);
			return -1;
		}
		free(output_name);

		output_count++;
	}

	default_output = NULL;

	for (i = output_count; i < option_count; i++) {
		if (asprintf(&default_output, "screen%d", i) < 0) {
			return -1;
		}

		if (api->create_head(c->backend, default_output) < 0) {
			free(default_output);
			return -1;
		}
		free(default_output);
	}

	return 0;
}

static int
wayland_backend_output_configure(struct weston_output *output)
{
	struct wet_output_config defaults = {
		.width = 1024,
		.height = 640,
		.scale = 1,
		.transform = WL_OUTPUT_TRANSFORM_NORMAL
	};

	return wet_configure_windowed_output_from_config(output, &defaults);
}

static int
load_wayland_backend(struct weston_compositor *c,
		     int *argc, char **argv, struct weston_config *wc,
		     enum weston_renderer_type renderer)
{
	struct weston_wayland_backend_config config = {{ 0, }};
	struct weston_config_section *section;
	const struct weston_windowed_output_api *api;
	const char *section_name;
	char *output_name = NULL;
	bool force_pixman = false;
	int count = 1;
	int ret = 0;
	int i;

	struct wet_output_config *parsed_options = wet_init_parsed_options(c);
	if (!parsed_options)
		return -1;

	config.cursor_size = 32;
	config.cursor_theme = NULL;
	config.display_name = NULL;

	section = weston_config_get_section(wc, "core", NULL, NULL);
	weston_config_section_get_bool(section, "use-pixman", &force_pixman,
				       false);

	const struct weston_option wayland_options[] = {
		{ WESTON_OPTION_INTEGER, "width", 0, &parsed_options->width },
		{ WESTON_OPTION_INTEGER, "height", 0, &parsed_options->height },
		{ WESTON_OPTION_INTEGER, "scale", 0, &parsed_options->scale },
		{ WESTON_OPTION_STRING, "display", 0, &config.display_name },
		{ WESTON_OPTION_BOOLEAN, "use-pixman", 0, &force_pixman },
		{ WESTON_OPTION_INTEGER, "output-count", 0, &count },
		{ WESTON_OPTION_BOOLEAN, "fullscreen", 0, &config.fullscreen },
		{ WESTON_OPTION_BOOLEAN, "sprawl", 0, &config.sprawl },
	};

	parse_options(wayland_options, ARRAY_LENGTH(wayland_options), argc, argv);

	section = weston_config_get_section(wc, "shell", NULL, NULL);
	weston_config_section_get_string(section, "cursor-theme",
					 &config.cursor_theme, NULL);
	weston_config_section_get_int(section, "cursor-size",
				      &config.cursor_size, 32);

	config.base.struct_size = sizeof(struct weston_wayland_backend_config);
	config.base.struct_version = WESTON_WAYLAND_BACKEND_CONFIG_VERSION;

	if (force_pixman && renderer != WESTON_RENDERER_AUTO) {
		weston_log("error: conflicting renderer specification\n");
		return -1;
	} else if (force_pixman) {
		config.renderer = WESTON_RENDERER_PIXMAN;
	} else {
		config.renderer = renderer;
	}

	/* load the actual wayland backend and configure it */
	ret = weston_compositor_load_backend(c, WESTON_BACKEND_WAYLAND,
					     &config.base);

	free(config.cursor_theme);
	free(config.display_name);

	if (ret < 0)
		return ret;

	api = weston_windowed_output_get_api(c);

	if (api == NULL) {
		/* We will just assume if load_backend() finished cleanly and
		 * windowed_output_api is not present that wayland backend is
		 * started with --sprawl or runs on fullscreen-shell.
		 * In this case, all values are hardcoded, so nothing can be
		 * configured; simply create and enable an output. */
		wet_set_simple_head_configurator(c, NULL);

		return 0;
	}

	wet_set_simple_head_configurator(c, wayland_backend_output_configure);

	section = NULL;
	while (weston_config_next_section(wc, &section, &section_name)) {
		if (count == 0)
			break;

		if (strcmp(section_name, "output") != 0) {
			continue;
		}

		weston_config_section_get_string(section, "name", &output_name, NULL);

		if (output_name == NULL)
			continue;

		if (output_name[0] != 'W' || output_name[1] != 'L') {
			free(output_name);
			continue;
		}

		if (api->create_head(c->backend, output_name) < 0) {
			free(output_name);
			return -1;
		}
		free(output_name);

		--count;
	}

	for (i = 0; i < count; i++) {
		if (asprintf(&output_name, "wayland%d", i) < 0)
			return -1;

		if (api->create_head(c->backend, output_name) < 0) {
			free(output_name);
			return -1;
		}
		free(output_name);
	}

	return 0;
}

#if defined(__QNX__)
static int
qnx_screen_backend_output_configure(struct weston_output *output)
{
	struct wet_output_config defaults = {
		.width = 1024,
		.height = 600,
		.scale = 1,
		.transform = WL_OUTPUT_TRANSFORM_NORMAL
	};
	const struct weston_qnx_screen_output_api *api;
	struct weston_config *wc = wet_get_config(output->compositor);
	struct weston_config_section *section = NULL;
	struct wet_compositor *compositor = to_wet_compositor(output->compositor);
	struct wet_qnx_screen_output_config *qnx_screen_parsed_options = compositor->qnx_screen_parsed_options;
	char *position = NULL;
	char *display = NULL;
	int x = 0, y = 0;
	int display_id = 0;

	api = weston_qnx_screen_output_get_api(output->compositor);
	if (!api) {
		weston_log("Cannot use weston_qnx_screen_output_api.\n");
		return -1;
	}

	section = weston_config_get_section(wc, "output", "name", output->name);

	if (section) {

		weston_config_section_get_string(section,
						 "display", &display, NULL);
		if (display) {
			if (sscanf(display, "%d", &display_id) != 1) {
				weston_log("Invalid display for output %s. Using default.\n",
					   output->name);
				display_id = 0;
			}
		}
		free(display);
	}

	if (qnx_screen_parsed_options->display != 0)
		display_id = qnx_screen_parsed_options->display;

	if (api->output_set_display(output, display_id) < 0) {
		weston_log("Cannot configure output \"%s\" display using weston_qnx_screen_output_api.\n",
			   output->name);
		return -1;
	}

	if (section) {
		weston_config_section_get_string(section,
						 "position", &position, NULL);
		if (position) {
			if (sscanf(position, "%d,%d", &x, &y) != 2) {
				weston_log("Invalid position for output %s. Using defaults.\n",
					   output->name);
				x = 0;
				y = 0;
			}
		}
		free(position);
	}

	if (qnx_screen_parsed_options->x != 0)
		x = qnx_screen_parsed_options->x;

	if (qnx_screen_parsed_options->y != 0)
		y = qnx_screen_parsed_options->y;

	if (api->output_set_position(output, x, y) < 0) {
		weston_log("Cannot configure output \"%s\" position using weston_qnx_screen_output_api.\n",
			   output->name);
		return -1;
	}

	return wet_configure_windowed_output_from_config(output, &defaults);
}

static int
load_qnx_screen_backend(struct weston_compositor *c,
		 int *argc, char **argv, struct weston_config *wc)
{
	char *default_output;
	const struct weston_windowed_output_api *api;
	struct weston_qnx_screen_backend_config config = {{ 0, }};
	struct weston_config_section *section;
	int ret = 0;
	int option_count = 1;
	int output_count = 0;
	char const *section_name;
	int i;

	struct wet_output_config *parsed_options = wet_init_parsed_options(c);
	if (!parsed_options)
		return -1;

	struct wet_qnx_screen_output_config *qnx_screen_parsed_options = wet_init_qnx_screen_parsed_options(c);
	if (!qnx_screen_parsed_options)
		return -1;

	section = weston_config_get_section(wc, "core", NULL, NULL);
	weston_config_section_get_bool(section, "use-pixman", &config.use_pixman,
				       false);

	const struct weston_option options[] = {
	       { WESTON_OPTION_INTEGER, "width", 0, &parsed_options->width },
	       { WESTON_OPTION_INTEGER, "height", 0, &parsed_options->height },
	       { WESTON_OPTION_INTEGER, "scale", 0, &parsed_options->scale },
	       { WESTON_OPTION_BOOLEAN, "fullscreen", 'f', &config.fullscreen },
	       { WESTON_OPTION_INTEGER, "output-count", 0, &option_count },
	       { WESTON_OPTION_BOOLEAN, "no-input", 0, &config.no_input },
	       { WESTON_OPTION_BOOLEAN, "use-pixman", 0, &config.use_pixman },
	       { WESTON_OPTION_INTEGER, "position-x", 0, &qnx_screen_parsed_options->x },
	       { WESTON_OPTION_INTEGER, "position-y", 0, &qnx_screen_parsed_options->y },
	       { WESTON_OPTION_INTEGER, "display", 0, &qnx_screen_parsed_options->display },
	       { WESTON_OPTION_INTEGER, "egl-display", 0, &config.egl_display },
	};

	parse_options(options, ARRAY_LENGTH(options), argc, argv);

	config.base.struct_version = WESTON_QNX_SCREEN_BACKEND_CONFIG_VERSION;
	config.base.struct_size = sizeof(struct weston_qnx_screen_backend_config);

	wet_set_simple_head_configurator(c, qnx_screen_backend_output_configure);

	/* load the actual backend and configure it */
	ret = weston_compositor_load_backend(c, WESTON_BACKEND_QNX_SCREEN,
					     &config.base);

	if (ret < 0)
		return ret;

	api = weston_windowed_output_get_api(c);

	if (!api) {
		weston_log("Cannot use weston_windowed_output_api.\n");
		return -1;
	}

	section = NULL;
	while (weston_config_next_section(wc, &section, &section_name)) {
		char *output_name;

		if (output_count >= option_count)
			break;

		if (strcmp(section_name, "output") != 0) {
			continue;
		}

		weston_config_section_get_string(section, "name", &output_name, NULL);
		if (output_name == NULL || strncmp(output_name, "QS", 2) != 0) {
			free(output_name);
			continue;
		}

		if (api->create_head(c, output_name) < 0) {
			free(output_name);
			return -1;
		}
		free(output_name);

		output_count++;
	}

	default_output = NULL;

	for (i = output_count; i < option_count; i++) {
		if (asprintf(&default_output, "screen%d", i) < 0) {
			return -1;
		}

		if (api->create_head(c, default_output) < 0) {
			free(default_output);
			return -1;
		}
		free(default_output);
	}

	return 0;
}
#endif


static int
<<<<<<< HEAD
load_backend(struct weston_compositor *compositor, const char *backend,
	     int *argc, char **argv, struct weston_config *config)
{
	if (strstr(backend, "headless-backend.so"))
		return load_headless_backend(compositor, argc, argv, config);
	else if (strstr(backend, "rdp-backend.so"))
		return load_rdp_backend(compositor, argc, argv, config);
	else if (strstr(backend, "drm-backend.so"))
		return load_drm_backend(compositor, argc, argv, config);
	else if (strstr(backend, "x11-backend.so"))
		return load_x11_backend(compositor, argc, argv, config);
	else if (strstr(backend, "wayland-backend.so"))
		return load_wayland_backend(compositor, argc, argv, config);
#if defined(__QNX__)
	else if (strstr(backend, "qnx-screen-backend.so"))
		return load_qnx_screen_backend(compositor, argc, argv, config);
#endif

	weston_log("Error: unknown backend \"%s\"\n", backend);
	return -1;
=======
load_backend(struct weston_compositor *compositor, const char *name,
	     int *argc, char **argv, struct weston_config *config,
	     const char *renderer_name)
{
	enum weston_compositor_backend backend;
	enum weston_renderer_type renderer;

	if (!get_backend_from_string(name, &backend)) {
		weston_log("Error: unknown backend \"%s\"\n", name);
		return -1;
	}

	if (!get_renderer_from_string(renderer_name, &renderer)) {
		weston_log("Error: unknown renderer \"%s\"\n", renderer_name);
		return -1;
	}

	switch (backend) {
	case WESTON_BACKEND_DRM:
		return load_drm_backend(compositor, argc, argv, config,
					renderer);
	case WESTON_BACKEND_HEADLESS:
		return load_headless_backend(compositor, argc, argv, config,
					     renderer);
	case WESTON_BACKEND_PIPEWIRE:
		return load_pipewire_backend(compositor, argc, argv, config,
					     renderer);
	case WESTON_BACKEND_RDP:
		return load_rdp_backend(compositor, argc, argv, config,
					renderer);
	case WESTON_BACKEND_VNC:
		return load_vnc_backend(compositor, argc, argv, config,
					renderer);
	case WESTON_BACKEND_WAYLAND:
		return load_wayland_backend(compositor, argc, argv, config,
					    renderer);
	case WESTON_BACKEND_X11:
		return load_x11_backend(compositor, argc, argv, config,
					renderer);
	default:
		unreachable("unknown backend type in load_backend()");
	}
>>>>>>> f64d0b84
}

static char *
copy_command_line(int argc, char * const argv[])
{
	FILE *fp;
	char *str = NULL;
	size_t size = 0;
	int i;

	fp = open_memstream(&str, &size);
	if (!fp)
		return NULL;

	fprintf(fp, "%s", argv[0]);
	for (i = 1; i < argc; i++)
		fprintf(fp, " %s", argv[i]);
	fclose(fp);

	return str;
}

#if !defined(BUILD_XWAYLAND)
int
wet_load_xwayland(struct weston_compositor *comp)
{
	return -1;
}
#endif

static int
execute_autolaunch(struct wet_compositor *wet, struct weston_config *config)
{
	int ret = -1;
	pid_t tmp_pid = -1;
	char *autolaunch_path = NULL;
	struct weston_config_section *section = NULL;

	section = weston_config_get_section(config, "autolaunch", NULL, NULL);
	weston_config_section_get_string(section, "path", &autolaunch_path, "");
	weston_config_section_get_bool(section, "watch", &wet->autolaunch_watch, false);

	if (!strlen(autolaunch_path))
		goto out_ok;

	if (access(autolaunch_path, X_OK) != 0) {
		weston_log("Specified autolaunch path (%s) is not executable\n", autolaunch_path);
		goto out;
	}

	tmp_pid = fork();
	if (tmp_pid == -1) {
		weston_log("Failed to fork autolaunch process: %s\n", strerror(errno));
		goto out;
	} else if (tmp_pid == 0) {
		cleanup_for_child_process();
		execl(autolaunch_path, autolaunch_path, NULL);
		/* execl shouldn't return */
		fprintf(stderr, "Failed to execute autolaunch: %s\n", strerror(errno));
		_exit(1);
	}

out_ok:
	ret = 0;
out:
	wet->autolaunch_pid = tmp_pid;
	free(autolaunch_path);
	return ret;
}

static void
weston_log_setup_scopes(struct weston_log_context *log_ctx,
			struct weston_log_subscriber *subscriber,
			const char *names)
{
	assert(log_ctx);
	assert(subscriber);

	char *tokenize = strdup(names);
	char *token = strtok(tokenize, ",");
	while (token) {
		weston_log_subscribe(log_ctx, subscriber, token);
		token = strtok(NULL, ",");
	}
	free(tokenize);
}

static void
flight_rec_key_binding_handler(struct weston_keyboard *keyboard,
			       const struct timespec *time, uint32_t key,
			       void *data)
{
	struct weston_log_subscriber *flight_rec = data;
	weston_log_subscriber_display_flight_rec(flight_rec);
}

static void
weston_log_subscribe_to_scopes(struct weston_log_context *log_ctx,
			       struct weston_log_subscriber *logger,
			       struct weston_log_subscriber *flight_rec,
			       const char *log_scopes,
			       const char *flight_rec_scopes)
{
	if (logger && log_scopes)
		weston_log_setup_scopes(log_ctx, logger, log_scopes);
	else
		weston_log_subscribe(log_ctx, logger, "log");

	if (flight_rec && flight_rec_scopes)
		weston_log_setup_scopes(log_ctx, flight_rec, flight_rec_scopes);
}

static void
screenshot_allow_all(struct wl_listener *l,
		     struct weston_output_capture_attempt *att)
{
	/*
	 * The effect of --debug option: indiscriminately allow everyone to
	 * take screenshots of any output.
	 */
	att->authorized = true;
}

static void
sigint_helper(int sig)
{
#if defined(__QNX__)
	/* SIGUSR2 has been masked process-wide, signalfd() unblocks it for
	 * it's own thread, but the raise() here will not make it out of this
	 * thread. Need to send process-wide signal.
	*/
	kill(0, SIGUSR2);
#else
	raise(SIGUSR2);
#endif
}

WL_EXPORT int
wet_main(int argc, char *argv[], const struct weston_testsuite_data *test_data)
{
	int ret = EXIT_FAILURE;
	char *cmdline;
	struct wl_display *display;
	struct wl_event_source *signals[3];
	struct wl_event_loop *loop;
	int i, fd;
	char *backend = NULL;
	char *renderer = NULL;
	char *shell = NULL;
	bool xwayland = false;
	char *modules = NULL;
	char *option_modules = NULL;
	char *log = NULL;
	char *log_scopes = NULL;
	char *flight_rec_scopes = NULL;
	char *server_socket = NULL;
	int32_t idle_time = -1;
	int32_t help = 0;
	char *socket_name = NULL;
	int32_t version = 0;
	int32_t noconfig = 0;
	int32_t debug_protocol = 0;
	bool numlock_on;
	char *config_file = NULL;
	struct weston_config *config = NULL;
	struct weston_config_section *section;
	struct wl_client *primary_client;
	struct wl_listener primary_client_destroyed;
	struct weston_seat *seat;
	struct wet_compositor wet = { 0 };
	struct weston_log_context *log_ctx = NULL;
	struct weston_log_subscriber *logger = NULL;
	struct weston_log_subscriber *flight_rec = NULL;
	sigset_t mask;
	struct sigaction action;

	bool wait_for_debugger = false;
	struct wl_protocol_logger *protologger = NULL;

#if defined(__QNX__)
	// Before any other threads get created, block the signals that
	// Weston will be handling.  The signalfd thread that handles
	// the raw signals will unblock those signals for itself when
	// Weston adds its signal handlers.
	sigemptyset(&mask);
	sigaddset(&mask, SIGTERM);
	sigaddset(&mask, SIGCHLD);
	sigaddset(&mask, SIGUSR1);
	sigaddset(&mask, SIGUSR2);
	pthread_sigmask(SIG_BLOCK, &mask, NULL);

	// Due to the use of pipes in the QNX backend, and the in-process
	// resource manager implementations of some Linux functionality on
	// QNX, process receives a SIGPIPE when a child process, which was
	// communicating with Weston (i.e. weston client), exits.
	// This signal can be safely ignored.
	action.sa_handler = SIG_IGN;
	sigemptyset(&action.sa_mask);
	action.sa_flags = 0;
	sigaction(SIGPIPE, &action, NULL);

	// memstreams are transient.  Pin the in-process memstream server so
	// that it doesn't spin up/down for each memstream.  This could be
	// done in a more targeted manner but it's not worth the extra code
	// just to avoid having the server running when memstreams aren't
	// being heavily used.
	if (memstream_server_info_acquire(NULL, NULL) == -1)
		goto out_memstream;
#endif

	const struct weston_option core_options[] = {
		{ WESTON_OPTION_STRING, "backend", 'B', &backend },
		{ WESTON_OPTION_STRING, "renderer", 0, &renderer },
		{ WESTON_OPTION_STRING, "shell", 0, &shell },
		{ WESTON_OPTION_STRING, "socket", 'S', &socket_name },
		{ WESTON_OPTION_INTEGER, "idle-time", 'i', &idle_time },
#if defined(BUILD_XWAYLAND)
		{ WESTON_OPTION_BOOLEAN, "xwayland", 0, &xwayland },
#endif
		{ WESTON_OPTION_STRING, "modules", 0, &option_modules },
		{ WESTON_OPTION_STRING, "log", 0, &log },
		{ WESTON_OPTION_BOOLEAN, "help", 'h', &help },
		{ WESTON_OPTION_BOOLEAN, "version", 0, &version },
		{ WESTON_OPTION_BOOLEAN, "no-config", 0, &noconfig },
		{ WESTON_OPTION_STRING, "config", 'c', &config_file },
		{ WESTON_OPTION_BOOLEAN, "wait-for-debugger", 0, &wait_for_debugger },
		{ WESTON_OPTION_BOOLEAN, "debug", 0, &debug_protocol },
		{ WESTON_OPTION_STRING, "logger-scopes", 'l', &log_scopes },
		{ WESTON_OPTION_STRING, "flight-rec-scopes", 'f', &flight_rec_scopes },
	};

	wl_list_init(&wet.layoutput_list);

	os_fd_set_cloexec(fileno(stdin));

	cmdline = copy_command_line(argc, argv);
	parse_options(core_options, ARRAY_LENGTH(core_options), &argc, argv);

	if (help) {
		free(cmdline);
		usage(EXIT_SUCCESS);
	}

	if (version) {
		printf(PACKAGE_STRING "\n");
		free(cmdline);

		return EXIT_SUCCESS;
	}

	log_ctx = weston_log_ctx_create();
	if (!log_ctx) {
		fprintf(stderr, "Failed to initialize weston debug framework.\n");
		return EXIT_FAILURE;
	}

	log_scope = weston_log_ctx_add_log_scope(log_ctx, "log",
			"Weston and Wayland log\n", NULL, NULL, NULL);

	if (!weston_log_file_open(log))
		return EXIT_FAILURE;

	weston_log_set_handler(vlog, vlog_continue);

	logger = weston_log_subscriber_create_log(weston_logfile);

	if (!flight_rec_scopes)
		flight_rec_scopes = DEFAULT_FLIGHT_REC_SCOPES;

	if (flight_rec_scopes && strlen(flight_rec_scopes) > 0)
		flight_rec = weston_log_subscriber_create_flight_rec(DEFAULT_FLIGHT_REC_SIZE);

	weston_log_subscribe_to_scopes(log_ctx, logger, flight_rec,
				       log_scopes, flight_rec_scopes);

	weston_log("%s\n"
		   STAMP_SPACE "%s\n"
		   STAMP_SPACE "Bug reports to: %s\n"
		   STAMP_SPACE "Build: %s\n",
		   PACKAGE_STRING, PACKAGE_URL, PACKAGE_BUGREPORT,
		   BUILD_ID);
	weston_log("Command line: %s\n", cmdline);
	free(cmdline);
	log_uname();

	weston_log("Flight recorder: %s\n", flight_rec ? "enabled" : "disabled");
	verify_xdg_runtime_dir();

	display = wl_display_create();
	if (display == NULL) {
		weston_log("fatal: failed to create display\n");
		goto out_display;
	}

	loop = wl_display_get_event_loop(display);
	signals[0] = wl_event_loop_add_signal(loop, SIGTERM, on_term_signal,
					      display);
	signals[1] = wl_event_loop_add_signal(loop, SIGUSR2, on_term_signal,
					      display);

	wl_list_init(&wet.child_process_list);
	signals[2] = wl_event_loop_add_signal(loop, SIGCHLD, sigchld_handler,
					      &wet);

	/* When debugging weston, if use wl_event_loop_add_signal() to catch
	 * SIGINT, the debugger can't catch it, and attempting to stop
	 * weston from within the debugger results in weston exiting
	 * cleanly.
	 *
	 * Instead, use the sigaction() function, which sets up the signal
	 * in a way that gdb can successfully catch, but have the handler
	 * for SIGINT send SIGUSR2 (xwayland uses SIGUSR1), which we catch
	 * via wl_event_loop_add_signal().
	 */
	action.sa_handler = sigint_helper;
	sigemptyset(&action.sa_mask);
	action.sa_flags = 0;
	sigaction(SIGINT, &action, NULL);
	if (!signals[0] || !signals[1] || !signals[2])
		goto out_signals;

#if !defined(__QNX__)
	/* Xwayland uses SIGUSR1 for communicating with weston. Since some
	   weston plugins may create additional threads, set up any necessary
	   signal blocking early so that these threads can inherit the settings
	   when created. */
	sigemptyset(&mask);
	sigaddset(&mask, SIGUSR1);
	pthread_sigmask(SIG_BLOCK, &mask, NULL);
#endif

	if (load_configuration(&config, noconfig, config_file) < 0)
		goto out_signals;
	wet.config = config;
	wet.parsed_options = NULL;

	section = weston_config_get_section(config, "core", NULL, NULL);

	if (!wait_for_debugger) {
		weston_config_section_get_bool(section, "wait-for-debugger",
					       &wait_for_debugger, false);
	}
	if (wait_for_debugger) {
		weston_log("Weston PID is %ld - "
			   "waiting for debugger, send SIGCONT to continue...\n",
			   (long)getpid());
		raise(SIGSTOP);
	}

	if (!renderer) {
		weston_config_section_get_string(section, "renderer",
						 &renderer, NULL);
	}

	if (!backend) {
		weston_config_section_get_string(section, "backend", &backend,
						 NULL);
		if (!backend)
			backend = weston_choose_default_backend();
#if defined(__QNX__)
		if (!backend)
			goto out_signals;
#endif
	}

	wet.compositor = weston_compositor_create(display, log_ctx, &wet, test_data);
	if (wet.compositor == NULL) {
		weston_log("fatal: failed to create compositor\n");
		goto out;
	}

	protocol_scope =
		weston_log_ctx_add_log_scope(log_ctx, "proto",
					     "Wayland protocol dump for all clients.\n",
					     NULL, NULL, NULL);

	protologger = wl_display_add_protocol_logger(display,
						     protocol_log_fn,
						     NULL);
	if (debug_protocol) {
		weston_compositor_enable_debug_protocol(wet.compositor);
		weston_compositor_add_screenshot_authority(wet.compositor,
							   &wet.screenshot_auth,
							   screenshot_allow_all);
	}

	if (flight_rec)
		weston_compositor_add_debug_binding(wet.compositor, KEY_D,
						    flight_rec_key_binding_handler,
						    flight_rec);

	if (weston_compositor_init_config(wet.compositor, config) < 0)
		goto out;

	weston_config_section_get_bool(section, "require-input",
				       &wet.compositor->require_input, true);

	if (load_backend(wet.compositor, backend, &argc, argv, config,
			 renderer) < 0) {
		weston_log("fatal: failed to create compositor backend\n");
		goto out;
	}

	if (test_data && !check_compositor_capabilities(wet.compositor,
				test_data->test_quirks.required_capabilities)) {
		ret = WET_MAIN_RET_MISSING_CAPS;
		goto out;
	}

	weston_compositor_flush_heads_changed(wet.compositor);
	if (wet.init_failed)
		goto out;

	if (idle_time < 0)
		weston_config_section_get_int(section, "idle-time", &idle_time, -1);
	if (idle_time < 0)
		idle_time = 300; /* default idle timeout, in seconds */

	wet.compositor->idle_time = idle_time;
	wet.compositor->default_pointer_grab = NULL;
	wet.compositor->exit = handle_exit;

	weston_compositor_log_capabilities(wet.compositor);

	server_socket = getenv("WAYLAND_SERVER_SOCKET");
	if (server_socket) {
		weston_log("Running with single client\n");
		if (!safe_strtoint(server_socket, &fd))
			fd = -1;
	} else {
		fd = -1;
	}

	if (fd != -1) {
		primary_client = wl_client_create(display, fd);
		if (!primary_client) {
			weston_log("fatal: failed to add client: %s\n",
				   strerror(errno));
			goto out;
		}
		primary_client_destroyed.notify =
			handle_primary_client_destroyed;
		wl_client_add_destroy_listener(primary_client,
					       &primary_client_destroyed);
	} else if (weston_create_listening_socket(display, socket_name)) {
		goto out;
	}

	if (!shell)
		weston_config_section_get_string(section, "shell", &shell,
						 "desktop");

	if (wet_load_shell(wet.compositor, shell, &argc, argv) < 0)
		goto out;

	/* Load xwayland before other modules - this way if we're using
	 * the systemd-notify module it will notify after we're ready
	 * to receive xwayland connections.
	 */
	if (!xwayland) {
		weston_config_section_get_bool(section, "xwayland", &xwayland,
					       false);
	}
	if (xwayland) {
		if (wet_load_xwayland(wet.compositor) < 0)
			goto out;
	}

	weston_config_section_get_string(section, "modules", &modules, "");
	if (load_modules(wet.compositor, modules, &argc, argv) < 0)
		goto out;

	if (load_modules(wet.compositor, option_modules, &argc, argv) < 0)
		goto out;

	section = weston_config_get_section(config, "keyboard", NULL, NULL);
	weston_config_section_get_bool(section, "numlock-on", &numlock_on, false);
	if (numlock_on) {
		wl_list_for_each(seat, &wet.compositor->seat_list, link) {
			struct weston_keyboard *keyboard =
				weston_seat_get_keyboard(seat);

			if (keyboard)
				weston_keyboard_set_locks(keyboard,
							  WESTON_NUM_LOCK,
							  WESTON_NUM_LOCK);
		}
	}

	for (i = 1; i < argc; i++)
		weston_log("fatal: unhandled option: %s\n", argv[i]);
	if (argc > 1)
		goto out;

	weston_compositor_wake(wet.compositor);

	if (execute_autolaunch(&wet, config) < 0)
		goto out;

	wl_display_run(display);

	/* Allow for setting return exit code after
	* wl_display_run returns normally. This is
	* useful for devs/testers and automated tests
	* that want to indicate failure status to
	* testing infrastructure above
	*/
	ret = wet.compositor->exit_code;

out:
	/* free(NULL) is valid, and it won't be NULL if it's used */
	free(wet.parsed_options);

	if (protologger)
		wl_protocol_logger_destroy(protologger);

	weston_compositor_destroy(wet.compositor);
	wet_compositor_destroy_layout(&wet);
	weston_log_scope_destroy(protocol_scope);
	protocol_scope = NULL;

out_signals:
	for (i = ARRAY_LENGTH(signals) - 1; i >= 0; i--)
		if (signals[i])
			wl_event_source_remove(signals[i]);

	wl_display_destroy(display);

out_display:
	weston_log_scope_destroy(log_scope);
	log_scope = NULL;
	weston_log_subscriber_destroy(logger);
	if (flight_rec)
		weston_log_subscriber_destroy(flight_rec);
	weston_log_ctx_destroy(log_ctx);
	weston_log_file_close();

	if (config)
		weston_config_destroy(config);
	free(config_file);
	free(backend);
	free(renderer);
	free(shell);
	free(socket_name);
	free(option_modules);
	free(log);
	free(log_scopes);
	free(modules);

#if defined(__QNX__)
	memstream_server_info_release();

out_memstream:
#endif

	return ret;
}<|MERGE_RESOLUTION|>--- conflicted
+++ resolved
@@ -476,9 +476,6 @@
 		ret = false;
 		break;
 	}
-#if defined(__QNX__)
-	wl_client_set_credentials(client, pid, getuid(), getgid());
-#endif
 
 	custom_env_fini(child_env);
 	free(fail_exec);
@@ -740,16 +737,12 @@
 #if defined(ENABLE_EGL)
 			"\t\t\t\tgl\tOpenGL ES\n"
 #endif
-<<<<<<< HEAD
+			"\t\t\t\tnoop\tNo-op renderer for testing only\n"
+			"\t\t\t\tpixman\tPixman software renderer\n"
 #if defined(BUILD_QNX_SCREEN_COMPOSITOR)
 			"\t\t\t\tqnx-screen-backend.so\n"
 #endif
-		"  --shell=MODULE\tShell module, defaults to desktop-shell.so\n"
-=======
-			"\t\t\t\tnoop\tNo-op renderer for testing only\n"
-			"\t\t\t\tpixman\tPixman software renderer\n"
 		"  --shell=NAME\tShell to load, defaults to desktop\n"
->>>>>>> f64d0b84
 		"  -S, --socket=NAME\tName of socket to listen on\n"
 		"  -i, --idle-time=SECS\tIdle time in seconds\n"
 #if defined(BUILD_XWAYLAND)
@@ -1010,60 +1003,6 @@
 	}
 }
 
-<<<<<<< HEAD
-WL_EXPORT void *
-wet_load_module_entrypoint(const char *name, const char *entrypoint)
-{
-	char path[PATH_MAX];
-	void *module, *init;
-	size_t len;
-
-	if (name == NULL)
-		return NULL;
-
-	if (name[0] != '/') {
-		len = weston_module_path_from_env(name, path, sizeof path);
-		if (len == 0)
-			len = snprintf(path, sizeof path, "%s/%s", MODULEDIR,
-				       name);
-	} else {
-		len = snprintf(path, sizeof path, "%s", name);
-	}
-
-	/* snprintf returns the length of the string it would've written,
-	 * _excluding_ the NUL byte. So even being equal to the size of
-	 * our buffer is an error here. */
-	if (len >= sizeof path)
-		return NULL;
-
-#if defined(__QNX__)
-	{
-#else
-	module = dlopen(path, RTLD_NOW | RTLD_NOLOAD);
-	if (module) {
-		weston_log("Module '%s' already loaded\n", path);
-	} else {
-#endif
-		weston_log("Loading module '%s'\n", path);
-		module = dlopen(path, RTLD_NOW);
-		if (!module) {
-			weston_log("Failed to load module: %s\n", dlerror());
-			return NULL;
-		}
-	}
-
-	init = dlsym(module, entrypoint);
-	if (!init) {
-		weston_log("Failed to lookup init function: %s\n", dlerror());
-		dlclose(module);
-		return NULL;
-	}
-
-	return init;
-}
-
-=======
->>>>>>> f64d0b84
 WL_EXPORT int
 wet_load_module(struct weston_compositor *compositor,
 	        const char *name, int *argc, char *argv[])
@@ -1300,7 +1239,7 @@
 	if (getenv("WAYLAND_DISPLAY") || getenv("WAYLAND_SOCKET"))
 		backend = strdup("wayland-backend.so");
 	else if (access("/dev/screen/.config", R_OK) == 0)
-		backend = strdup("qnx-screen-backend.so");
+		backend = strdup("qnx-screen");
 	else
 		weston_log("fatal: Weston does not have a native backend for QNX.  screen must be running.\n");
 #else
@@ -3925,7 +3864,8 @@
 
 static int
 load_qnx_screen_backend(struct weston_compositor *c,
-		 int *argc, char **argv, struct weston_config *wc)
+		 int *argc, char **argv, struct weston_config *wc,
+		     enum weston_renderer_type renderer)
 {
 	char *default_output;
 	const struct weston_windowed_output_api *api;
@@ -3935,6 +3875,7 @@
 	int option_count = 1;
 	int output_count = 0;
 	char const *section_name;
+	bool force_pixman = false;
 	int i;
 
 	struct wet_output_config *parsed_options = wet_init_parsed_options(c);
@@ -3946,7 +3887,7 @@
 		return -1;
 
 	section = weston_config_get_section(wc, "core", NULL, NULL);
-	weston_config_section_get_bool(section, "use-pixman", &config.use_pixman,
+	weston_config_section_get_bool(section, "use-pixman", &force_pixman,
 				       false);
 
 	const struct weston_option options[] = {
@@ -3956,7 +3897,7 @@
 	       { WESTON_OPTION_BOOLEAN, "fullscreen", 'f', &config.fullscreen },
 	       { WESTON_OPTION_INTEGER, "output-count", 0, &option_count },
 	       { WESTON_OPTION_BOOLEAN, "no-input", 0, &config.no_input },
-	       { WESTON_OPTION_BOOLEAN, "use-pixman", 0, &config.use_pixman },
+	       { WESTON_OPTION_BOOLEAN, "use-pixman", 0, &force_pixman },
 	       { WESTON_OPTION_INTEGER, "position-x", 0, &qnx_screen_parsed_options->x },
 	       { WESTON_OPTION_INTEGER, "position-y", 0, &qnx_screen_parsed_options->y },
 	       { WESTON_OPTION_INTEGER, "display", 0, &qnx_screen_parsed_options->display },
@@ -3968,6 +3909,15 @@
 	config.base.struct_version = WESTON_QNX_SCREEN_BACKEND_CONFIG_VERSION;
 	config.base.struct_size = sizeof(struct weston_qnx_screen_backend_config);
 
+	if (force_pixman && renderer != WESTON_RENDERER_AUTO) {
+		weston_log("error: conflicting renderer specification\n");
+		return -1;
+	} else if (force_pixman) {
+		config.use_pixman = true;
+	} else {
+		config.use_pixman = (renderer == WESTON_RENDERER_PIXMAN);
+	}
+
 	wet_set_simple_head_configurator(c, qnx_screen_backend_output_configure);
 
 	/* load the actual backend and configure it */
@@ -4001,7 +3951,7 @@
 			continue;
 		}
 
-		if (api->create_head(c, output_name) < 0) {
+		if (api->create_head(c->backend, output_name) < 0) {
 			free(output_name);
 			return -1;
 		}
@@ -4017,7 +3967,7 @@
 			return -1;
 		}
 
-		if (api->create_head(c, default_output) < 0) {
+		if (api->create_head(c->backend, default_output) < 0) {
 			free(default_output);
 			return -1;
 		}
@@ -4026,32 +3976,10 @@
 
 	return 0;
 }
-#endif
+#endif 
 
 
 static int
-<<<<<<< HEAD
-load_backend(struct weston_compositor *compositor, const char *backend,
-	     int *argc, char **argv, struct weston_config *config)
-{
-	if (strstr(backend, "headless-backend.so"))
-		return load_headless_backend(compositor, argc, argv, config);
-	else if (strstr(backend, "rdp-backend.so"))
-		return load_rdp_backend(compositor, argc, argv, config);
-	else if (strstr(backend, "drm-backend.so"))
-		return load_drm_backend(compositor, argc, argv, config);
-	else if (strstr(backend, "x11-backend.so"))
-		return load_x11_backend(compositor, argc, argv, config);
-	else if (strstr(backend, "wayland-backend.so"))
-		return load_wayland_backend(compositor, argc, argv, config);
-#if defined(__QNX__)
-	else if (strstr(backend, "qnx-screen-backend.so"))
-		return load_qnx_screen_backend(compositor, argc, argv, config);
-#endif
-
-	weston_log("Error: unknown backend \"%s\"\n", backend);
-	return -1;
-=======
 load_backend(struct weston_compositor *compositor, const char *name,
 	     int *argc, char **argv, struct weston_config *config,
 	     const char *renderer_name)
@@ -4091,10 +4019,14 @@
 	case WESTON_BACKEND_X11:
 		return load_x11_backend(compositor, argc, argv, config,
 					renderer);
+#if defined(__QNX__)
+	case WESTON_BACKEND_QNX_SCREEN:
+		return load_qnx_screen_backend(compositor, argc, argv, config,
+					renderer);
+#endif
 	default:
 		unreachable("unknown backend type in load_backend()");
 	}
->>>>>>> f64d0b84
 }
 
 static char *
